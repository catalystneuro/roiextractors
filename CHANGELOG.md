--- conflicted
+++ resolved
@@ -7,11 +7,8 @@
 ### Deprecations And Removals
 
 ### Improvements
-<<<<<<< HEAD
 * Refactored Miniscope imaging extractor tests to native pytest style with fixture-based temp directories and warning suppression for expected conditions [PR #501](https://github.com/catalystneuro/roiextractors/pull/501)
-=======
 * Add ruff-rule to detect non-pep585 annotation [PR #494](https://github.com/catalystneuro/roiextractors/pull/493)
->>>>>>> 9c5e16c0
 
 
 # v0.7.0 (September 26th, 2025)
