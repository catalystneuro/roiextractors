# v0.6.1 (Upcoming)


### Features
<<<<<<< HEAD
* Added native timestamp support with automatic fallback hierarchy: `get_original_timestamps()` abstract method and `get_timestamps()` concrete method to all imaging and segmentation extractors. The `get_timestamps()` method follows priority order: cached times → original timestamps → calculated from sampling frequency. This enables automatic native timestamp usage when available (e.g., ScanImage TIFF files) while maintaining backward compatibility. [PR #465](https://github.com/catalystneuro/roiextractors/pull/465)
=======
* Added property management methods to `SegmentationExtractor`: `set_property()`, `get_property()`, and `get_property_keys()` for storing and retrieving custom ROI properties [PR #467](https://github.com/catalystneuro/roiextractors/pull/467)
>>>>>>> 918b7825
* Added `MinianSegmentationExtractor` for reading and extracting metadata and segmentation data from Minian output files.[PR #368](https://github.com/catalystneuro/roiextractors/pull/368)

### Fixes
* Fixed a bug in CaimanSegmentationExtractor where empty components of the segmentation traces will throw an error
[PR #452](https://github.com/catalystneuro/roiextractors/pull/452)

### Deprecations And Removals
* The `sample_indices_to_time()` method in both ImagingExtractor and SegmentationExtractor is deprecated and will be removed on or after January 2026. Use `get_timestamps()` instead. [PR #448](https://github.com/catalystneuro/roiextractors/pull/448)
Remove deprecated arguments `combined` and `plane_no` from `Suite2pSegmentationExtractor` [PR #457](https://github.com/catalystneuro/roiextractors/pull/457)

### Improvements
* Updated GitHub Actions workflows to use cross-OS cache sharing for multi-OS testing data, reducing redundant downloads and improving CI efficiency. Added reusable data loading action pattern similar to neuroconv. [PR #459](https://github.com/catalystneuro/roiextractors/pull/459)
Add comprehensive test suite for CaimanSegmentationExtractor covering basic properties, ROI masks, traces, accepted/rejected lists, and different CaImAn dataset formats [PR #464](https://github.com/catalystneuro/roiextractors/pull/464)

# v0.6.0 (June 17th, 2025)

### Features
* Added `FemtonicsImagingExtractor` for reading and extracting metadata and imaging data from Femtonics MESc files.[PR #440](https://github.com/catalystneuro/roiextractors/pull/440)
* Added `get_original_frame_indices()` method to `ScanImageImagingExtractor` for mapping extractor samples back to original frame indices in raw microscopy data. This method can be used to synchronize with other data sources or for advanced analysis that requires knowledge of the original frame indices. [PR #445](https://github.com/catalystneuro/roiextractors/pull/445)

### Fixes
* Fixed InscopixSegmentationExtractor with support for string/integer ROI IDs, NWB-compliant pixel masks, standardized ROI lists, improved macOS compatibility, enhanced metadata extraction, and general code cleanup.
[PR #435](https://github.com/catalystneuro/roiextractors/pull/435)
* Added missing function to retrieve inscopix metadata [PR #436](https://github.com/catalystneuro/roiextractors/pull/436)
* Fixed deprecated scipy import warning by updating `mat_struct` import path [PR #442](https://github.com/catalystneuro/roiextractors/pull/442)
* Fixed deprecation warning about invalid escape sequence in micromanager TIFF extractor [PR #442](https://github.com/catalystneuro/roiextractors/pull/442)
* Removed integer-only assumption for ROI IDs in segmentation extractors. ROI IDs can now be strings or any type. Updated `generate_dummy_segmentation_extractor` to produce string ROI IDs in format `roi_00`, `roi_01`, etc. [PR #449](https://github.com/catalystneuro/roiextractors/pull/449)


### Deprecations And Removals
* The `get_image_size()` method in SegmentationExtractor is deprecated and will be removed on or after January 2026. Use `get_frame_shape()` instead. [PR #443](https://github.com/catalystneuro/roiextractors/pull/443)
* The `get_num_frames()` method in SegmentationExtractor is deprecated and will be removed on or after January 2026. Use `get_num_samples()` instead. [PR #443](https://github.com/catalystneuro/roiextractors/pull/443)
* The `frame_to_time()` method in SegmentationExtractor is deprecated and will be removed on or after January 2026. Use `sample_indices_to_time()` instead. [PR #447](https://github.com/catalystneuro/roiextractors/pull/447)
* Removed unused `is_writable` class attributes from all extractor classes [PR #442](https://github.com/catalystneuro/roiextractors/pull/442)
* `get_frames` is now `get_samples`. `get_frames` will be deprecated in or after January 2026 [PR #444](https://github.com/catalystneuro/roiextractors/pull/444)
* The `frame_slice()` method in SegmentationExtractor is deprecated and will be removed on or after January 2026. Use ``slice_samples`()` instead. [PR #451](https://github.com/catalystneuro/roiextractors/pull/451)
* The `FrameSliceSegmentationExtractor` class is deprecated and will be removed on or after January 2026. Use `SampleSlicedSegmentationExtractor` instead. [PR #451](https://github.com/catalystneuro/roiextractors/pull/451)

### Improvements
* Bruker series can now read sequences of type `BrightnessOverTime` [PR #448](https://github.com/catalystneuro/roiextractors/pull/448)

# v0.5.13 (May 12th, 2025)

### Features
* Added `ScanImageImagingExtractor` for simplifying reading ScanImage data [PR #412](https://github.com/catalystneuro/roiextractors/pull/412)
* Added volumetric imaging support with `is_volumetric` flag, `get_frame_shape`, `get_num_planes`, and `get_volume_shape` methods [PR #418](https://github.com/catalystneuro/roiextractors/pull/418)
* Added support for multiple samples per slice to `ScanImageIMagingExtractor` [PR # 417](https://github.com/catalystneuro/roiextractors/pull/417)
* Added support for flyback frames to `ScanImageImagingExtractor` [PR #419](https://github.com/catalystneuro/roiextractors/pull/419)
* Added InscopixSegmentationExtractor for reading .isxd segmentation files [#407](https://github.com/catalystneuro/roiextractors/pull/407)
* Add `plane_index` to `ScanImageImagingExtractor` to obtain a planar extractor across a plane [PR #424](https://github.com/catalystneuro/roiextractors/pull/424)
* Add testing to timestamp extraction on `ScanImageImagingExtractor` [PR #426](https://github.com/catalystneuro/roiextractors/pull/426)
* Add paths as string support to `ScanImageImagingExtractor` [PR #427](https://github.com/catalystneuro/roiextractors/pull/427)
* Add informative error for old ScanImage files with `ScanImageImagingExtractor` [PR #427](https://github.com/catalystneuro/roiextractors/pull/427)
* Add the option to read interleaved data in `ScanImageImagingExtractor` [PR #428](https://github.com/catalystneuro/roiextractors/pull/428)
* Add detection of missing files in a sequence and excess file for `ScanImageImagingExtractor` file find heuristic [PR #429](https://github.com/catalystneuro/roiextractors/pull/429)

### Fixes
* Fixed `get_series` method in `MemmapImagingExtractor` to preserve channel dimension [PR #416](https://github.com/catalystneuro/roiextractors/pull/416)
* Fix memory estimation for volumetric imaging extractors in their `_repr_` [PR #422](https://github.com/catalystneuro/roiextractors/pull/433)


### Deprecations And Removals
* The `get_video(start_frame, end_frame)` method is deprecated and will be removed in or after September 2025. Use `get_series(start_sample, end_sample)` instead for consistent naming with `get_num_samples`. [PR #416](https://github.com/catalystneuro/roiextractors/pull/416)
* Python 3.9 is no longer supported [PR #423](https://github.com/catalystneuro/roiextractors/pull/423)
* The `time_to_frame()` method is deprecated and will be removed in or after October 2025. Use `time_to_sample_indices()` instead for consistent terminology between planar and volumetric data. [PR #430](https://github.com/catalystneuro/roiextractors/pull/430)
* The `frame_to_time()` method is deprecated and will be removed in or after October 2025. Use `sample_indices_to_time()` instead for consistent terminology between planar and volumetric data. [PR #430](https://github.com/catalystneuro/roiextractors/pull/430)
* The `frame_slice()` method is deprecated and will be removed in or after October 2025. Use `slice_samples()` instead for consistent terminology between planar and volumetric data. [PR #430](https://github.com/catalystneuro/roiextractors/pull/430)
* The `FrameSliceImagingExtractor` class is deprecated and will be removed in or after October 2025. Use `SampleSlicedImagingExtractor` instead for consistent terminology between planar and volumetric data.
[PR #430](https://github.com/catalystneuro/roiextractors/pull/430)
* Long deprecated `ScanImageTiffImagingExtractor` is removed. For ScanImage legacy data use `ScanImageLegacyImagingExtractor` [PR #431](https://github.com/catalystneuro/roiextractors/pull/431)
* Deprecated `ScanImageTiffMultiPlaneMultiFileImagingExtractor`, `ScanImageTiffSinglePlaneMultiFileImagingExtractor`, `ScanImageTiffMultiPlaneImagingExtractor`, and `ScanImageTiffSinglePlaneImagingExtractor` classes. These will be removed on or after October 2025. Use `ScanImageImagingExtractor` instead. [PR #432](https://github.com/catalystneuro/roiextractors/pull/432)

### Improvements
* Improved criteria for determining if a ScanImage dataset is volumetric by checking both `SI.hStackManager.enable` and `SI.hStackManager.numSlices > 1`[PR #425](https://github.com/catalystneuro/roiextractors/pull/425)


# v0.5.12 (April 18th, 2025)

### Features
* New `read_scanimage_metadata` for reading scanimage metadata from a file directly as a python dict [PR #405](https://github.com/catalystneuro/roiextractors/pull/401)

### Fixes
* Use `SI.hChannels.channelSave` or `SI.hChannels.channelsave` to determine number of channels for ScanImage extractors when available [PR #401](https://github.com/catalystneuro/roiextractors/pull/401)
* Fixes the sampling rate for volumetric `ScanImage` [#405](https://github.com/catalystneuro/roiextractors/pull/401)

### Deprecations
* Deprecated `write_imaging` and `write_segmentation` methods: [#403](https://github.com/catalystneuro/roiextractors/pull/403)
* The `get_image_size()` method is deprecated and will be removed in or after September 2025. Use `get_image_shape()` instead for consistent behavior across all extractors. [#409](https://github.com/catalystneuro/roiextractors/pull/409)
* Change `get_num_frames` for `get_num_samples` [#411](https://github.com/catalystneuro/roiextractors/pull/411)

### Improvements
* Removed unused installed attribute [#410](https://github.com/catalystneuro/roiextractors/pull/410)

# v0.5.11 (March 5th, 2025)

### Features
* Added ThorTiffImagingExtractor for reading TIFF files produced via Thor [#395](https://github.com/catalystneuro/roiextractors/pull/395)

### Fixes
* Use tifffile.imwrite instead of tifffile.imsave for TiffImagingExtractor: [#390](https://github.com/catalystneuro/roiextractors/pull/390)

### Deprecations
* The 'channel' parameter in get_frames() and get_video() methods is deprecated and will be removed in August 2025.  [#388](https://github.com/catalystneuro/roiextractors/pull/388)
* Removed get_num_channels from the base ImagingExtractor as an abstract class. Implementations remain in concrete classes until deprecation on August 2025 [#392](https://github.com/catalystneuro/roiextractors/pull/392)

### Improvements
* Use `pyproject.toml` for project metadata and installation requirements [#382](https://github.com/catalystneuro/roiextractors/pull/382)
* Added `__repr__` and  methods to ImagingExtractor for better display in terminals and Jupyter notebooks [#393](https://github.com/catalystneuro/roiextractors/pull/393) and [#396](https://github.com/catalystneuro/roiextractors/pull/396)
* Removed deprecated np.product from the library [#397](https://github.com/catalystneuro/roiextractors/pull/397)


# v0.5.10 (November 6th, 2024)

### Features
* Added a seed to dummy generators [#361](https://github.com/catalystneuro/roiextractors/pull/361)
* Added depth_slice for VolumetricImagingExtractors [PR #363](https://github.com/catalystneuro/roiextractors/pull/363)

### Fixes
* Added specific error message for single-frame scanimage data [PR #360](https://github.com/catalystneuro/roiextractors/pull/360)
* Fixed bug with ScanImage's parse_metadata so that it works properly when hStackManager is disabled [PR #373](https://github.com/catalystneuro/roiextractors/pull/373)
* Add support for background components in FrameSliceSegmentationExtractor [PR #378](https://github.com/catalystneuro/roiextractors/pull/378)

### Improvements
* Removed unnecessary import checks for scipy, h5py, and zarr [PR #364](https://github.com/catalystneuro/roiextractors/pull/364)
* Improved the error message for the `set_timestamps` method in the `ImagingExtractor` class[PR #377](https://github.com/catalystneuro/roiextractors/pull/377)
* Renamed `MiniscopeImagingExtractor` to`MiniscopeMultiRecordingImagingExtractor` class[PR #374](https://github.com/catalystneuro/roiextractors/pull/374)


# v0.5.9

### Deprecations

* Remove support for Python 3.8: [PR #325](https://github.com/catalystneuro/roiextractors/pull/325)

### Features

* Add InscopixImagingExtractor: [#276](https://github.com/catalystneuro/roiextractors/pull/276)
* Updated testing workflows to include python 3.12, m1/intel macos, and dev tests to check neuroconv: [PR #317](https://github.com/catalystneuro/roiextractors/pull/317)
* Added API documentation: [#337](https://github.com/catalystneuro/roiextractors/pull/337)
* Optimized `get_streams` for `BrukerTiffSinglePlaneImagingExtractor` by introducing a static function  `get_available_channels` which uses lazy parsing of the XML to fetch the available channels: [#344](https://github.com/catalystneuro/roiextractors/pull/344)

### Fixes

* Remove unnecessary `scipy` import error handling: [#315](https://github.com/catalystneuro/roiextractors/pull/315)
* Fixed the typing returned by the `InscopixImagingExtractor.get_dtype` method: [#326](https://github.com/catalystneuro/roiextractors/pull/326)
* Detect Changelog Updates was moved to its own dedicated workflow to avoid daily testing failures: [#336](https://github.com/catalystneuro/roiextractors/pull/336)
* Fixed the Daily testing workflows by passing along the appropriate secrets: [#340](https://github.com/catalystneuro/roiextractors/pull/340)
* Change the criteria of determining if Bruker data is volumetric [#342](https://github.com/catalystneuro/roiextractors/pull/342)
* Fixes a bug that assumes the channel name is is on the tiff file for `BrukerTiffSinglePlaneImagingExtractor` [#343](https://github.com/catalystneuro/roiextractors/pull/343)
* Including `packaging` explicitly in minimal requirements [#347](https://github.com/catalystneuro/roiextractors/pull/347)
* Updated requirements to include cv2 and update dev testing locations for neuroconv: [#357](https://github.com/catalystneuro/roiextractors/pull/357)

### Improvements

* The `Suite2PSegmentationExtractor` now produces an error when a required sub-file is missing: [#330](https://github.com/catalystneuro/roiextractors/pull/330)
* Added `_image_mask` initialization in `BaseSegmentationExtractor`; combined `abstractmethod`s into top of file: [#327](https://github.com/catalystneuro/roiextractors/pull/327)
* Optimize parsing of xml with `lxml` library for Burker extractors: [#346](https://github.com/catalystneuro/roiextractors/pull/346)
* Protect sima and dill export [#351](https://github.com/catalystneuro/roiextractors/pull/351)
* Improve error message when `TiffImagingExtractor` is not able to form memmap [#353](https://github.com/catalystneuro/roiextractors/pull/353)
* Updated Check Docstrings workflow to use new github action: [#354](https://github.com/catalystneuro/roiextractors/pull/354)

### Testing

* Updated testing workflows to include python 3.12, m1/intel macos, and dev tests to check neuroconv: [PR #317](https://github.com/catalystneuro/roiextractors/pull/317)
* Added daily testing workflow and fixed bug with python 3.12 by upgrading scanimage-tiff-reader version: [PR #321](https://github.com/catalystneuro/roiextractors/pull/321)
* Remove wheel from requirements and move CI dependencies to test requirements [PR #348](https://github.com/catalystneuro/roiextractors/pull/348)
* Use Spikeinterface instead of Spikeextractors for toy_example [PR #349](https://github.com/catalystneuro/roiextractors/pull/349)


# v0.5.8

### Fixes

* The triggering workflow name for update version was incorrectly set to `auto-publish` (the name of the yaml file).  It has been renamed to `Upload Package to PyPI` (the name field of the workflow): [PR #304](https://github.com/catalystneuro/roiextractors/pull/304).

* Fixed bug with automatic changelog test that was causing it to fail for daily tests: [PR #310](https://github.com/catalystneuro/roiextractors/pull/310)

* Updated zenodo to get a DOI on each release: No PR



# v0.5.7

### Features

* Add support to get background components: add `get_background_ids()`, `get_background_image_masks()`, `get_background_pixel_masks()` to `SegmentationExtractor`. [PR #291](https://github.com/catalystneuro/roiextractors/pull/291)

* Add distinction for raw roi response and denoised roi response in `CaimanSegmentationExtractor`: [PR #291](https://github.com/catalystneuro/roiextractors/pull/291)

* Bug fix for the `CaimanSegmentationExtractor`: correctly extract temporal and spatial background components [PR #291](https://github.com/catalystneuro/roiextractors/pull/291)

* Added automatic version update workflow file that will run after publishing a new release to pypi: [PR #290](https://github.com/catalystneuro/roiextractors/pull/290)

* Added `ScanImageTiffSinglePlaneMultiFileImagingExtractor` and `ScanImageTiffMultiPlaneMultiFileImagingExtractor`: [PR #297](https://github.com/catalystneuro/roiextractors/pull/297/files)

* Added automatic changelog checking in the test workflow: [PR #302](https://github.com/catalystneuro/roiextractors/pull/302)

### Fixes

* Improved xml parsing with Bruker [PR #267](https://github.com/catalystneuro/roiextractors/pull/267)

* Fixed a bug with `ScanImageTiffSinglePlaneImagingExtractor` in which `frames_per_slice` would be set to `_num_frames`: [PR #294](https://github.com/catalystneuro/roiextractors/pull/294)



# v0.5.6

### Features

* Added support for red channel (anatomical) ROIs from suite2p in Suite2pSegmentationExtractor: [PR #270](https://github.com/catalystneuro/roiextractors/pull/270)

* Added support for RoiGroup metadata in the `extract_extra_metadata` function for ScanImageTiff files: [PR #272](https://github.com/catalystneuro/roiextractors/pull/272)

* Updated documentation and Readme PRs: [#283](https://github.com/catalystneuro/roiextractors/pull/283) [#282](https://github.com/catalystneuro/roiextractors/pull/282) [#280](https://github.com/catalystneuro/roiextractors/pull/280)



# v0.5.5

### Features

* Updated `Suite2pSegmentationExtractor` to support multi channel and multi plane data. [PR #242](https://github.com/catalystneuro/roiextractors/pull/242)

### Fixes

* Fixed `MicroManagerTiffImagingExtractor` private extractor's dtype to not override the parent's dtype. [PR #257](https://github.com/catalystneuro/roiextractors/pull/257)
* Fixed override of `channel_name` in `Suite2pSegmentationExtractor`. [PR #263](https://github.com/catalystneuro/roiextractors/pull/263)



# v0.5.4

### Features

* Added volumetric and multi-channel support for Bruker format. [PR #230](https://github.com/catalystneuro/roiextractors/pull/230)



# v0.5.3

### Features

* Added support for Miniscope AVI files with the `MiniscopeImagingExtractor`. [PR #225](https://github.com/catalystneuro/roiextractors/pull/225)

* Added support for incomplete file ingestion for the `Suite2pSegmentationExtractor`. [PR #227](https://github.com/catalystneuro/roiextractors/pull/227)

* Bug fix for the `CaimanSegmentationExtractor`: Change reshaping from 'C' to 'F' (Fortran). [PR #227](https://github.com/catalystneuro/roiextractors/pull/227)

* Bug fix for the `CaimanSegmentationExtractor`: Added importing of `self._image_correlation` and changed how `self._image_mean` to import the background component image. [PR #227](https://github.com/catalystneuro/roiextractors/pull/227)


# v0.5.2

### Features

* Added support for MicroManager TIFF files with the `MicroManagerTiffImagingExtractor`. [PR #222](https://github.com/catalystneuro/roiextractors/pull/222)

* Added support for Bruker TIFF files with the `BrukerTiffImagingExtractor`. [PR #220](https://github.com/catalystneuro/roiextractors/pull/220)



# v0.5.1

### Features

* Added a `has_time_vector` function for ImagingExtractors and SegmentationExtractors, similar to the SpikeInterface API for detecting if timestamps have been set. [PR #216](https://github.com/catalystneuro/roiextractors/pull/216)

### Fixes

* Fixed two issues with the `SubFrameSegementation` class: (i) attempting to set the private attribute `_image_masks` even when this was not present in the parent, and (ii) not calling the parent function for `get_pixel_masks` and instead using the base method even in cases where this had been overridden by the parent. [PR #215](https://github.com/catalystneuro/roiextractors/pull/215)



# v0.5.0

### Back-compatability break
* The orientation of traces in all `SegmentationExtractor`s has been standardized to have time (frames) as the first axis, and ROIs as the final axis. [PR #200](https://github.com/catalystneuro/roiextractors/pull/200)

### Features
* Add support for newer versions of EXTRACT output files. [PR #170](https://github.com/catalystneuro/roiextractors/pull/170)
The `ExtractSegmentationExtractor` class is now abstract and redirects to the newer or older
extractor depending on the version of the file. [PR #170](https://github.com/catalystneuro/roiextractors/pull/170)
* The `ExtractSegmentationExtractor.write_segmentation` method has now been deprecated. [PR #170](https://github.com/catalystneuro/roiextractors/pull/170)

### Improvements
* Add `frame_to_time` to `SegmentationExtractor`, `get_roi_ids` is now a class method. [PR #187](https://github.com/catalystneuro/roiextractors/pull/187)
* Add `set_times` to `SegmentationExtractor`. [PR #188](https://github.com/catalystneuro/roiextractors/pull/188)
* Updated the test for segmentation images to check all images for the given segmentation extractors. [PR #190](https://github.com/catalystneuro/roiextractors/pull/190)
* Refactored the `NwbSegmentationExtractor` to be more flexible with segmentation images and keep up
  with the change in [catalystneuro/neuoroconv#41](https://github.com/catalystneuro/neuroconv/pull/41)
  of trace names. [PR #191](https://github.com/catalystneuro/roiextractors/pull/191)
* Implemented a more efficient case of the base `ImagingExtractor.get_frames` through `get_video` when the indices are contiguous. [PR #195](https://github.com/catalystneuro/neuroconv/pull/195)
* Removed `max_frame` check on `MultiImagingExtractor.get_video()` to adhere to upper-bound slicing semantics. [PR #195](https://github.com/catalystneuro/neuroconv/pull/195)
* Improved the `MultiImagingExtractor.get_video()` to no longer rely on `get_frames`. [PR #195](https://github.com/catalystneuro/neuroconv/pull/195)
* Added `dtype` consistency check across `MultiImaging` components as well as a direct override method. [PR #195](https://github.com/catalystneuro/neuroconv/pull/195)
* Added the `FrameSliceSegmentationExtractor` class and corresponding `Segmentation.frame_slice(...)` method. [PR #201](https://github.com/catalystneuro/neuroconv/pull/201)
* Changed the `output_struct_name` argument to optional in `ExtractSegmentationExtractor`.
  to allow more flexible usage for the user and better error message when it cannot be found in the file.
  For consistency, `output_struct_name` argument has been also added to the legacy extractor.
  The orientation of segmentation images are transposed for consistency in image orientation (height x width). [PR #210](https://github.com/catalystneuro/roiextractors/pull/210)
* Relaxed rounding of `ImagingExtractor.frame_to_time(...)` and `SegmentationExtractor.frame_to_time(...)` to be more consistent with SpikeInterface. [PR #212](https://github.com/catalystneuro/roiextractors/pull/212)

### Fixes
* Fixed the reference to the proper `mov_field` in `Hdf5ImagingExtractor`. [PR #195](https://github.com/catalystneuro/neuroconv/pull/195)
* Updated the name of the ROICentroids column for the `NwbSegmentationExtractor` to be up-to-date with NeuroConv v0.2.0 `write_segmentation`. [PR #208](https://github.com/catalystneuro/roiextractors/pull/208)
* Updated the trace orientation for the `NwbSegmentationExtractor`. [PR #208](https://github.com/catalystneuro/roiextractors/pull/208)



# v0.4.18

### Improvements
* `get_video` is now an abstract method in `ImagingExtractor` [PR #180](https://github.com/catalystneuro/roiextractors/pull/180)

### Features
* Add dummy segmentation extractor [PR #176](https://github.com/catalystneuro/roiextractors/pull/176)

### Testing
* Added unittests to the `get_frames` method from `ImagingExtractors` to assert that they are consistent with numpy
indexing behavior. [PR #154](https://github.com/catalystneuro/roiextractors/pull/154)
* Tests for spikeinterface like-behavior for the `get_video` funtiction [PR #181](https://github.com/catalystneuro/roiextractors/pull/181)



# v0.4.17

### Depreceations
- Suite2P argument has become `folder_path` instead of `file_path`, `file_path` deprecation scheduled for august or later.

### Documentation
- Improved docstrings across many extractors.

### Features
- Adds MultiImagingExtractor for combining multiple imaging extractors.
- Adds ScanImageTiffExtractor for reading .tiff files output from ScanImage
- Adds NumpyImagingExtractor for extracting raw video data as memmaps.
- Added frame slicing capabilities for imaging extractors.

### Testing
- Added checks and debugs that all sampling frequencies returns are floats
- Round trip testing working for all extractors that have a working write method.<|MERGE_RESOLUTION|>--- conflicted
+++ resolved
@@ -2,11 +2,8 @@
 
 
 ### Features
-<<<<<<< HEAD
-* Added native timestamp support with automatic fallback hierarchy: `get_original_timestamps()` abstract method and `get_timestamps()` concrete method to all imaging and segmentation extractors. The `get_timestamps()` method follows priority order: cached times → original timestamps → calculated from sampling frequency. This enables automatic native timestamp usage when available (e.g., ScanImage TIFF files) while maintaining backward compatibility. [PR #465](https://github.com/catalystneuro/roiextractors/pull/465)
-=======
+* Added native timestamp support with automatic fallback hierarchy: `get_native_timestamps()` abstract method and `get_timestamps()` concrete method to all imaging and segmentation extractors. The `get_timestamps()` method follows priority order: cached times → native timestamps → inferred from sampling frequency. This enables automatic native timestamp usage when available (e.g., ScanImage TIFF files) while maintaining backward compatibility. [PR #465](https://github.com/catalystneuro/roiextractors/pull/465)
 * Added property management methods to `SegmentationExtractor`: `set_property()`, `get_property()`, and `get_property_keys()` for storing and retrieving custom ROI properties [PR #467](https://github.com/catalystneuro/roiextractors/pull/467)
->>>>>>> 918b7825
 * Added `MinianSegmentationExtractor` for reading and extracting metadata and segmentation data from Minian output files.[PR #368](https://github.com/catalystneuro/roiextractors/pull/368)
 
 ### Fixes
