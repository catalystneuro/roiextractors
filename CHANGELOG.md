--- conflicted
+++ resolved
@@ -10,11 +10,8 @@
 Remove deprecated arguments `combined` and `plane_no` from `Suite2pSegmentationExtractor` [PR #457](https://github.com/catalystneuro/roiextractors/pull/457)
 
 ### Improvements
-<<<<<<< HEAD
+* Updated GitHub Actions workflows to use cross-OS cache sharing for multi-OS testing data, reducing redundant downloads and improving CI efficiency. Added reusable data loading action pattern similar to neuroconv. [PR #459](https://github.com/catalystneuro/roiextractors/pull/459)
 Add comprehensive test suite for CaimanSegmentationExtractor covering basic properties, ROI masks, traces, accepted/rejected lists, and different CaImAn dataset formats [PR #464](https://github.com/catalystneuro/roiextractors/pull/464)
-=======
-* Updated GitHub Actions workflows to use cross-OS cache sharing for multi-OS testing data, reducing redundant downloads and improving CI efficiency. Added reusable data loading action pattern similar to neuroconv. [PR #459](https://github.com/catalystneuro/roiextractors/pull/459)
->>>>>>> 437a8304
 
 # v0.6.0 (June 17th, 2025)
 
