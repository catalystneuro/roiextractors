# v0.6.1 (Upcoming)


### Features
* Added native timestamp support with automatic fallback hierarchy: `get_native_timestamps()` abstract method and `get_timestamps()` concrete method to all imaging and segmentation extractors. The `get_timestamps()` method follows priority order: cached times → native timestamps → inferred from sampling frequency. This enables automatic native timestamp usage when available (e.g., ScanImage TIFF files) while maintaining backward compatibility. [PR #465](https://github.com/catalystneuro/roiextractors/pull/465)
* Added property management methods to `SegmentationExtractor`: `set_property()`, `get_property()`, and `get_property_keys()` for storing and retrieving custom ROI properties [PR #467](https://github.com/catalystneuro/roiextractors/pull/467)
* Added `MinianSegmentationExtractor` for reading and extracting metadata and segmentation data from Minian output files.[PR #368](https://github.com/catalystneuro/roiextractors/pull/368)

### Fixes
* Fixed a bug in CaimanSegmentationExtractor where empty components of the segmentation traces will throw an error
[PR #452](https://github.com/catalystneuro/roiextractors/pull/452)

### Deprecations And Removals
* Remove deprecated arguments `combined` and `plane_no` from `Suite2pSegmentationExtractor` [PR #457](https://github.com/catalystneuro/roiextractors/pull/457)
* `check_imaging_equal` and `check_segmentation_equal` no longer compare the number of channels in an extractor as that attribute has been deprecated [PR #470](https://github.com/catalystneuro/roiextractors/pull/470)
* `exclude_channel_comparison` in `check_imaging_equal` is deprecated and will be removed in or after January 2026. This parameter is no longer needed as extractors do not have multiple channels. [PR #470](https://github.com/catalystneuro/roiextractors/pull/470)
* The `num_frames` parameter in `generate_dummy_imaging_extractor` and `generate_dummy_segmentation_extractor` is now deprecated and will be removed on or after January 2026. Use the new `num_samples` parameter instead. `num_samples` is now keyword-only and will become positional-only in a future release. [PR #470](https://github.com/catalystneuro/roiextractors/pull/470)
* The `sample_indices_to_time()` method in both ImagingExtractor and SegmentationExtractor is deprecated and will be removed on or after January 2026. Use `get_timestamps()` instead. [PR #448](https://github.com/catalystneuro/roiextractors/pull/448)
Remove deprecated arguments `combined` and `plane_no` from `Suite2pSegmentationExtractor` [PR #457](https://github.com/catalystneuro/roiextractors/pull/457)

### Improvements
* Updated GitHub Actions workflows to use cross-OS cache sharing for multi-OS testing data, reducing redundant downloads and improving CI efficiency. Added reusable data loading action pattern similar to neuroconv. [PR #459](https://github.com/catalystneuro/roiextractors/pull/459)
<<<<<<< HEAD
Add comprehensive test suite for CaimanSegmentationExtractor covering basic properties, ROI masks, traces, accepted/rejected lists, and different CaImAn dataset formats [PR #464](https://github.com/catalystneuro/roiextractors/pull/464)
* Improved writing to NWB documentation to point out users to neuroconv [PR #468](https://github.com/catalystneuro/roiextractors/pull/468)
=======
* Add comprehensive test suite for CaimanSegmentationExtractor covering basic properties, ROI masks, traces, accepted/rejected lists, and different CaImAn dataset formats [PR #464](https://github.com/catalystneuro/roiextractors/pull/464)
* Add isort and remove unused imports to pre-commit [PR #471](https://github.com/catalystneuro/roiextractors/pull/471)
* Updated tests for `CaimanSegmentationExtractor` to cover all stub files, and enhanced the extractor to return quality metrics (`r_values`, `SNR_comp`, `cnn_preds`). [PR #466](https://github.com/catalystneuro/roiextractors/pull/466)
>>>>>>> 091a8898

# v0.6.0 (June 17th, 2025)

### Features
* Added `FemtonicsImagingExtractor` for reading and extracting metadata and imaging data from Femtonics MESc files.[PR #440](https://github.com/catalystneuro/roiextractors/pull/440)
* Added `get_original_frame_indices()` method to `ScanImageImagingExtractor` for mapping extractor samples back to original frame indices in raw microscopy data. This method can be used to synchronize with other data sources or for advanced analysis that requires knowledge of the original frame indices. [PR #445](https://github.com/catalystneuro/roiextractors/pull/445)

### Fixes
* Fixed InscopixSegmentationExtractor with support for string/integer ROI IDs, NWB-compliant pixel masks, standardized ROI lists, improved macOS compatibility, enhanced metadata extraction, and general code cleanup.
[PR #435](https://github.com/catalystneuro/roiextractors/pull/435)
* Added missing function to retrieve inscopix metadata [PR #436](https://github.com/catalystneuro/roiextractors/pull/436)
* Fixed deprecated scipy import warning by updating `mat_struct` import path [PR #442](https://github.com/catalystneuro/roiextractors/pull/442)
* Fixed deprecation warning about invalid escape sequence in micromanager TIFF extractor [PR #442](https://github.com/catalystneuro/roiextractors/pull/442)
* Removed integer-only assumption for ROI IDs in segmentation extractors. ROI IDs can now be strings or any type. Updated `generate_dummy_segmentation_extractor` to produce string ROI IDs in format `roi_00`, `roi_01`, etc. [PR #449](https://github.com/catalystneuro/roiextractors/pull/449)


### Deprecations And Removals
* The `get_image_size()` method in SegmentationExtractor is deprecated and will be removed on or after January 2026. Use `get_frame_shape()` instead. [PR #443](https://github.com/catalystneuro/roiextractors/pull/443)
* The `get_num_frames()` method in SegmentationExtractor is deprecated and will be removed on or after January 2026. Use `get_num_samples()` instead. [PR #443](https://github.com/catalystneuro/roiextractors/pull/443)
* The `frame_to_time()` method in SegmentationExtractor is deprecated and will be removed on or after January 2026. Use `sample_indices_to_time()` instead. [PR #447](https://github.com/catalystneuro/roiextractors/pull/447)
* Removed unused `is_writable` class attributes from all extractor classes [PR #442](https://github.com/catalystneuro/roiextractors/pull/442)
* `get_frames` is now `get_samples`. `get_frames` will be deprecated in or after January 2026 [PR #444](https://github.com/catalystneuro/roiextractors/pull/444)
* The `frame_slice()` method in SegmentationExtractor is deprecated and will be removed on or after January 2026. Use ``slice_samples`()` instead. [PR #451](https://github.com/catalystneuro/roiextractors/pull/451)
* The `FrameSliceSegmentationExtractor` class is deprecated and will be removed on or after January 2026. Use `SampleSlicedSegmentationExtractor` instead. [PR #451](https://github.com/catalystneuro/roiextractors/pull/451)

### Improvements
* Bruker series can now read sequences of type `BrightnessOverTime` [PR #448](https://github.com/catalystneuro/roiextractors/pull/448)

# v0.5.13 (May 12th, 2025)

### Features
* Added `ScanImageImagingExtractor` for simplifying reading ScanImage data [PR #412](https://github.com/catalystneuro/roiextractors/pull/412)
* Added volumetric imaging support with `is_volumetric` flag, `get_frame_shape`, `get_num_planes`, and `get_volume_shape` methods [PR #418](https://github.com/catalystneuro/roiextractors/pull/418)
* Added support for multiple samples per slice to `ScanImageIMagingExtractor` [PR # 417](https://github.com/catalystneuro/roiextractors/pull/417)
* Added support for flyback frames to `ScanImageImagingExtractor` [PR #419](https://github.com/catalystneuro/roiextractors/pull/419)
* Added InscopixSegmentationExtractor for reading .isxd segmentation files [#407](https://github.com/catalystneuro/roiextractors/pull/407)
* Add `plane_index` to `ScanImageImagingExtractor` to obtain a planar extractor across a plane [PR #424](https://github.com/catalystneuro/roiextractors/pull/424)
* Add testing to timestamp extraction on `ScanImageImagingExtractor` [PR #426](https://github.com/catalystneuro/roiextractors/pull/426)
* Add paths as string support to `ScanImageImagingExtractor` [PR #427](https://github.com/catalystneuro/roiextractors/pull/427)
* Add informative error for old ScanImage files with `ScanImageImagingExtractor` [PR #427](https://github.com/catalystneuro/roiextractors/pull/427)
* Add the option to read interleaved data in `ScanImageImagingExtractor` [PR #428](https://github.com/catalystneuro/roiextractors/pull/428)
* Add detection of missing files in a sequence and excess file for `ScanImageImagingExtractor` file find heuristic [PR #429](https://github.com/catalystneuro/roiextractors/pull/429)

### Fixes
* Fixed `get_series` method in `MemmapImagingExtractor` to preserve channel dimension [PR #416](https://github.com/catalystneuro/roiextractors/pull/416)
* Fix memory estimation for volumetric imaging extractors in their `_repr_` [PR #422](https://github.com/catalystneuro/roiextractors/pull/433)


### Deprecations And Removals
* The `get_video(start_frame, end_frame)` method is deprecated and will be removed in or after September 2025. Use `get_series(start_sample, end_sample)` instead for consistent naming with `get_num_samples`. [PR #416](https://github.com/catalystneuro/roiextractors/pull/416)
* Python 3.9 is no longer supported [PR #423](https://github.com/catalystneuro/roiextractors/pull/423)
* The `time_to_frame()` method is deprecated and will be removed in or after October 2025. Use `time_to_sample_indices()` instead for consistent terminology between planar and volumetric data. [PR #430](https://github.com/catalystneuro/roiextractors/pull/430)
* The `frame_to_time()` method is deprecated and will be removed in or after October 2025. Use `sample_indices_to_time()` instead for consistent terminology between planar and volumetric data. [PR #430](https://github.com/catalystneuro/roiextractors/pull/430)
* The `frame_slice()` method is deprecated and will be removed in or after October 2025. Use `slice_samples()` instead for consistent terminology between planar and volumetric data. [PR #430](https://github.com/catalystneuro/roiextractors/pull/430)
* The `FrameSliceImagingExtractor` class is deprecated and will be removed in or after October 2025. Use `SampleSlicedImagingExtractor` instead for consistent terminology between planar and volumetric data.
[PR #430](https://github.com/catalystneuro/roiextractors/pull/430)
* Long deprecated `ScanImageTiffImagingExtractor` is removed. For ScanImage legacy data use `ScanImageLegacyImagingExtractor` [PR #431](https://github.com/catalystneuro/roiextractors/pull/431)
* Deprecated `ScanImageTiffMultiPlaneMultiFileImagingExtractor`, `ScanImageTiffSinglePlaneMultiFileImagingExtractor`, `ScanImageTiffMultiPlaneImagingExtractor`, and `ScanImageTiffSinglePlaneImagingExtractor` classes. These will be removed on or after October 2025. Use `ScanImageImagingExtractor` instead. [PR #432](https://github.com/catalystneuro/roiextractors/pull/432)

### Improvements
* Improved criteria for determining if a ScanImage dataset is volumetric by checking both `SI.hStackManager.enable` and `SI.hStackManager.numSlices > 1`[PR #425](https://github.com/catalystneuro/roiextractors/pull/425)


# v0.5.12 (April 18th, 2025)

### Features
* New `read_scanimage_metadata` for reading scanimage metadata from a file directly as a python dict [PR #405](https://github.com/catalystneuro/roiextractors/pull/401)

### Fixes
* Use `SI.hChannels.channelSave` or `SI.hChannels.channelsave` to determine number of channels for ScanImage extractors when available [PR #401](https://github.com/catalystneuro/roiextractors/pull/401)
* Fixes the sampling rate for volumetric `ScanImage` [#405](https://github.com/catalystneuro/roiextractors/pull/401)

### Deprecations
* Deprecated `write_imaging` and `write_segmentation` methods: [#403](https://github.com/catalystneuro/roiextractors/pull/403)
* The `get_image_size()` method is deprecated and will be removed in or after September 2025. Use `get_image_shape()` instead for consistent behavior across all extractors. [#409](https://github.com/catalystneuro/roiextractors/pull/409)
* Change `get_num_frames` for `get_num_samples` [#411](https://github.com/catalystneuro/roiextractors/pull/411)

### Improvements
* Removed unused installed attribute [#410](https://github.com/catalystneuro/roiextractors/pull/410)

# v0.5.11 (March 5th, 2025)

### Features
* Added ThorTiffImagingExtractor for reading TIFF files produced via Thor [#395](https://github.com/catalystneuro/roiextractors/pull/395)

### Fixes
* Use tifffile.imwrite instead of tifffile.imsave for TiffImagingExtractor: [#390](https://github.com/catalystneuro/roiextractors/pull/390)

### Deprecations
* The 'channel' parameter in get_frames() and get_video() methods is deprecated and will be removed in August 2025.  [#388](https://github.com/catalystneuro/roiextractors/pull/388)
* Removed get_num_channels from the base ImagingExtractor as an abstract class. Implementations remain in concrete classes until deprecation on August 2025 [#392](https://github.com/catalystneuro/roiextractors/pull/392)

### Improvements
* Use `pyproject.toml` for project metadata and installation requirements [#382](https://github.com/catalystneuro/roiextractors/pull/382)
* Added `__repr__` and  methods to ImagingExtractor for better display in terminals and Jupyter notebooks [#393](https://github.com/catalystneuro/roiextractors/pull/393) and [#396](https://github.com/catalystneuro/roiextractors/pull/396)
* Removed deprecated np.product from the library [#397](https://github.com/catalystneuro/roiextractors/pull/397)


# v0.5.10 (November 6th, 2024)

### Features
* Added a seed to dummy generators [#361](https://github.com/catalystneuro/roiextractors/pull/361)
* Added depth_slice for VolumetricImagingExtractors [PR #363](https://github.com/catalystneuro/roiextractors/pull/363)

### Fixes
* Added specific error message for single-frame scanimage data [PR #360](https://github.com/catalystneuro/roiextractors/pull/360)
* Fixed bug with ScanImage's parse_metadata so that it works properly when hStackManager is disabled [PR #373](https://github.com/catalystneuro/roiextractors/pull/373)
* Add support for background components in FrameSliceSegmentationExtractor [PR #378](https://github.com/catalystneuro/roiextractors/pull/378)

### Improvements
* Removed unnecessary import checks for scipy, h5py, and zarr [PR #364](https://github.com/catalystneuro/roiextractors/pull/364)
* Improved the error message for the `set_timestamps` method in the `ImagingExtractor` class[PR #377](https://github.com/catalystneuro/roiextractors/pull/377)
* Renamed `MiniscopeImagingExtractor` to`MiniscopeMultiRecordingImagingExtractor` class[PR #374](https://github.com/catalystneuro/roiextractors/pull/374)


# v0.5.9

### Deprecations

* Remove support for Python 3.8: [PR #325](https://github.com/catalystneuro/roiextractors/pull/325)

### Features

* Add InscopixImagingExtractor: [#276](https://github.com/catalystneuro/roiextractors/pull/276)
* Updated testing workflows to include python 3.12, m1/intel macos, and dev tests to check neuroconv: [PR #317](https://github.com/catalystneuro/roiextractors/pull/317)
* Added API documentation: [#337](https://github.com/catalystneuro/roiextractors/pull/337)
* Optimized `get_streams` for `BrukerTiffSinglePlaneImagingExtractor` by introducing a static function  `get_available_channels` which uses lazy parsing of the XML to fetch the available channels: [#344](https://github.com/catalystneuro/roiextractors/pull/344)

### Fixes

* Remove unnecessary `scipy` import error handling: [#315](https://github.com/catalystneuro/roiextractors/pull/315)
* Fixed the typing returned by the `InscopixImagingExtractor.get_dtype` method: [#326](https://github.com/catalystneuro/roiextractors/pull/326)
* Detect Changelog Updates was moved to its own dedicated workflow to avoid daily testing failures: [#336](https://github.com/catalystneuro/roiextractors/pull/336)
* Fixed the Daily testing workflows by passing along the appropriate secrets: [#340](https://github.com/catalystneuro/roiextractors/pull/340)
* Change the criteria of determining if Bruker data is volumetric [#342](https://github.com/catalystneuro/roiextractors/pull/342)
* Fixes a bug that assumes the channel name is is on the tiff file for `BrukerTiffSinglePlaneImagingExtractor` [#343](https://github.com/catalystneuro/roiextractors/pull/343)
* Including `packaging` explicitly in minimal requirements [#347](https://github.com/catalystneuro/roiextractors/pull/347)
* Updated requirements to include cv2 and update dev testing locations for neuroconv: [#357](https://github.com/catalystneuro/roiextractors/pull/357)

### Improvements

* The `Suite2PSegmentationExtractor` now produces an error when a required sub-file is missing: [#330](https://github.com/catalystneuro/roiextractors/pull/330)
* Added `_image_mask` initialization in `BaseSegmentationExtractor`; combined `abstractmethod`s into top of file: [#327](https://github.com/catalystneuro/roiextractors/pull/327)
* Optimize parsing of xml with `lxml` library for Burker extractors: [#346](https://github.com/catalystneuro/roiextractors/pull/346)
* Protect sima and dill export [#351](https://github.com/catalystneuro/roiextractors/pull/351)
* Improve error message when `TiffImagingExtractor` is not able to form memmap [#353](https://github.com/catalystneuro/roiextractors/pull/353)
* Updated Check Docstrings workflow to use new github action: [#354](https://github.com/catalystneuro/roiextractors/pull/354)

### Testing

* Updated testing workflows to include python 3.12, m1/intel macos, and dev tests to check neuroconv: [PR #317](https://github.com/catalystneuro/roiextractors/pull/317)
* Added daily testing workflow and fixed bug with python 3.12 by upgrading scanimage-tiff-reader version: [PR #321](https://github.com/catalystneuro/roiextractors/pull/321)
* Remove wheel from requirements and move CI dependencies to test requirements [PR #348](https://github.com/catalystneuro/roiextractors/pull/348)
* Use Spikeinterface instead of Spikeextractors for toy_example [PR #349](https://github.com/catalystneuro/roiextractors/pull/349)


# v0.5.8

### Fixes

* The triggering workflow name for update version was incorrectly set to `auto-publish` (the name of the yaml file).  It has been renamed to `Upload Package to PyPI` (the name field of the workflow): [PR #304](https://github.com/catalystneuro/roiextractors/pull/304).

* Fixed bug with automatic changelog test that was causing it to fail for daily tests: [PR #310](https://github.com/catalystneuro/roiextractors/pull/310)

* Updated zenodo to get a DOI on each release: No PR



# v0.5.7

### Features

* Add support to get background components: add `get_background_ids()`, `get_background_image_masks()`, `get_background_pixel_masks()` to `SegmentationExtractor`. [PR #291](https://github.com/catalystneuro/roiextractors/pull/291)

* Add distinction for raw roi response and denoised roi response in `CaimanSegmentationExtractor`: [PR #291](https://github.com/catalystneuro/roiextractors/pull/291)

* Bug fix for the `CaimanSegmentationExtractor`: correctly extract temporal and spatial background components [PR #291](https://github.com/catalystneuro/roiextractors/pull/291)

* Added automatic version update workflow file that will run after publishing a new release to pypi: [PR #290](https://github.com/catalystneuro/roiextractors/pull/290)

* Added `ScanImageTiffSinglePlaneMultiFileImagingExtractor` and `ScanImageTiffMultiPlaneMultiFileImagingExtractor`: [PR #297](https://github.com/catalystneuro/roiextractors/pull/297/files)

* Added automatic changelog checking in the test workflow: [PR #302](https://github.com/catalystneuro/roiextractors/pull/302)

### Fixes

* Improved xml parsing with Bruker [PR #267](https://github.com/catalystneuro/roiextractors/pull/267)

* Fixed a bug with `ScanImageTiffSinglePlaneImagingExtractor` in which `frames_per_slice` would be set to `_num_frames`: [PR #294](https://github.com/catalystneuro/roiextractors/pull/294)



# v0.5.6

### Features

* Added support for red channel (anatomical) ROIs from suite2p in Suite2pSegmentationExtractor: [PR #270](https://github.com/catalystneuro/roiextractors/pull/270)

* Added support for RoiGroup metadata in the `extract_extra_metadata` function for ScanImageTiff files: [PR #272](https://github.com/catalystneuro/roiextractors/pull/272)

* Updated documentation and Readme PRs: [#283](https://github.com/catalystneuro/roiextractors/pull/283) [#282](https://github.com/catalystneuro/roiextractors/pull/282) [#280](https://github.com/catalystneuro/roiextractors/pull/280)



# v0.5.5

### Features

* Updated `Suite2pSegmentationExtractor` to support multi channel and multi plane data. [PR #242](https://github.com/catalystneuro/roiextractors/pull/242)

### Fixes

* Fixed `MicroManagerTiffImagingExtractor` private extractor's dtype to not override the parent's dtype. [PR #257](https://github.com/catalystneuro/roiextractors/pull/257)
* Fixed override of `channel_name` in `Suite2pSegmentationExtractor`. [PR #263](https://github.com/catalystneuro/roiextractors/pull/263)



# v0.5.4

### Features

* Added volumetric and multi-channel support for Bruker format. [PR #230](https://github.com/catalystneuro/roiextractors/pull/230)



# v0.5.3

### Features

* Added support for Miniscope AVI files with the `MiniscopeImagingExtractor`. [PR #225](https://github.com/catalystneuro/roiextractors/pull/225)

* Added support for incomplete file ingestion for the `Suite2pSegmentationExtractor`. [PR #227](https://github.com/catalystneuro/roiextractors/pull/227)

* Bug fix for the `CaimanSegmentationExtractor`: Change reshaping from 'C' to 'F' (Fortran). [PR #227](https://github.com/catalystneuro/roiextractors/pull/227)

* Bug fix for the `CaimanSegmentationExtractor`: Added importing of `self._image_correlation` and changed how `self._image_mean` to import the background component image. [PR #227](https://github.com/catalystneuro/roiextractors/pull/227)


# v0.5.2

### Features

* Added support for MicroManager TIFF files with the `MicroManagerTiffImagingExtractor`. [PR #222](https://github.com/catalystneuro/roiextractors/pull/222)

* Added support for Bruker TIFF files with the `BrukerTiffImagingExtractor`. [PR #220](https://github.com/catalystneuro/roiextractors/pull/220)



# v0.5.1

### Features

* Added a `has_time_vector` function for ImagingExtractors and SegmentationExtractors, similar to the SpikeInterface API for detecting if timestamps have been set. [PR #216](https://github.com/catalystneuro/roiextractors/pull/216)

### Fixes

* Fixed two issues with the `SubFrameSegementation` class: (i) attempting to set the private attribute `_image_masks` even when this was not present in the parent, and (ii) not calling the parent function for `get_pixel_masks` and instead using the base method even in cases where this had been overridden by the parent. [PR #215](https://github.com/catalystneuro/roiextractors/pull/215)



# v0.5.0

### Back-compatability break
* The orientation of traces in all `SegmentationExtractor`s has been standardized to have time (frames) as the first axis, and ROIs as the final axis. [PR #200](https://github.com/catalystneuro/roiextractors/pull/200)

### Features
* Add support for newer versions of EXTRACT output files. [PR #170](https://github.com/catalystneuro/roiextractors/pull/170)
The `ExtractSegmentationExtractor` class is now abstract and redirects to the newer or older
extractor depending on the version of the file. [PR #170](https://github.com/catalystneuro/roiextractors/pull/170)
* The `ExtractSegmentationExtractor.write_segmentation` method has now been deprecated. [PR #170](https://github.com/catalystneuro/roiextractors/pull/170)

### Improvements
* Add `frame_to_time` to `SegmentationExtractor`, `get_roi_ids` is now a class method. [PR #187](https://github.com/catalystneuro/roiextractors/pull/187)
* Add `set_times` to `SegmentationExtractor`. [PR #188](https://github.com/catalystneuro/roiextractors/pull/188)
* Updated the test for segmentation images to check all images for the given segmentation extractors. [PR #190](https://github.com/catalystneuro/roiextractors/pull/190)
* Refactored the `NwbSegmentationExtractor` to be more flexible with segmentation images and keep up
  with the change in [catalystneuro/neuoroconv#41](https://github.com/catalystneuro/neuroconv/pull/41)
  of trace names. [PR #191](https://github.com/catalystneuro/roiextractors/pull/191)
* Implemented a more efficient case of the base `ImagingExtractor.get_frames` through `get_video` when the indices are contiguous. [PR #195](https://github.com/catalystneuro/neuroconv/pull/195)
* Removed `max_frame` check on `MultiImagingExtractor.get_video()` to adhere to upper-bound slicing semantics. [PR #195](https://github.com/catalystneuro/neuroconv/pull/195)
* Improved the `MultiImagingExtractor.get_video()` to no longer rely on `get_frames`. [PR #195](https://github.com/catalystneuro/neuroconv/pull/195)
* Added `dtype` consistency check across `MultiImaging` components as well as a direct override method. [PR #195](https://github.com/catalystneuro/neuroconv/pull/195)
* Added the `FrameSliceSegmentationExtractor` class and corresponding `Segmentation.frame_slice(...)` method. [PR #201](https://github.com/catalystneuro/neuroconv/pull/201)
* Changed the `output_struct_name` argument to optional in `ExtractSegmentationExtractor`.
  to allow more flexible usage for the user and better error message when it cannot be found in the file.
  For consistency, `output_struct_name` argument has been also added to the legacy extractor.
  The orientation of segmentation images are transposed for consistency in image orientation (height x width). [PR #210](https://github.com/catalystneuro/roiextractors/pull/210)
* Relaxed rounding of `ImagingExtractor.frame_to_time(...)` and `SegmentationExtractor.frame_to_time(...)` to be more consistent with SpikeInterface. [PR #212](https://github.com/catalystneuro/roiextractors/pull/212)

### Fixes
* Fixed the reference to the proper `mov_field` in `Hdf5ImagingExtractor`. [PR #195](https://github.com/catalystneuro/neuroconv/pull/195)
* Updated the name of the ROICentroids column for the `NwbSegmentationExtractor` to be up-to-date with NeuroConv v0.2.0 `write_segmentation`. [PR #208](https://github.com/catalystneuro/roiextractors/pull/208)
* Updated the trace orientation for the `NwbSegmentationExtractor`. [PR #208](https://github.com/catalystneuro/roiextractors/pull/208)



# v0.4.18

### Improvements
* `get_video` is now an abstract method in `ImagingExtractor` [PR #180](https://github.com/catalystneuro/roiextractors/pull/180)

### Features
* Add dummy segmentation extractor [PR #176](https://github.com/catalystneuro/roiextractors/pull/176)

### Testing
* Added unittests to the `get_frames` method from `ImagingExtractors` to assert that they are consistent with numpy
indexing behavior. [PR #154](https://github.com/catalystneuro/roiextractors/pull/154)
* Tests for spikeinterface like-behavior for the `get_video` funtiction [PR #181](https://github.com/catalystneuro/roiextractors/pull/181)



# v0.4.17

### Depreceations
- Suite2P argument has become `folder_path` instead of `file_path`, `file_path` deprecation scheduled for august or later.

### Documentation
- Improved docstrings across many extractors.

### Features
- Adds MultiImagingExtractor for combining multiple imaging extractors.
- Adds ScanImageTiffExtractor for reading .tiff files output from ScanImage
- Adds NumpyImagingExtractor for extracting raw video data as memmaps.
- Added frame slicing capabilities for imaging extractors.

### Testing
- Added checks and debugs that all sampling frequencies returns are floats
- Round trip testing working for all extractors that have a working write method.<|MERGE_RESOLUTION|>--- conflicted
+++ resolved
@@ -20,14 +20,10 @@
 
 ### Improvements
 * Updated GitHub Actions workflows to use cross-OS cache sharing for multi-OS testing data, reducing redundant downloads and improving CI efficiency. Added reusable data loading action pattern similar to neuroconv. [PR #459](https://github.com/catalystneuro/roiextractors/pull/459)
-<<<<<<< HEAD
-Add comprehensive test suite for CaimanSegmentationExtractor covering basic properties, ROI masks, traces, accepted/rejected lists, and different CaImAn dataset formats [PR #464](https://github.com/catalystneuro/roiextractors/pull/464)
 * Improved writing to NWB documentation to point out users to neuroconv [PR #468](https://github.com/catalystneuro/roiextractors/pull/468)
-=======
 * Add comprehensive test suite for CaimanSegmentationExtractor covering basic properties, ROI masks, traces, accepted/rejected lists, and different CaImAn dataset formats [PR #464](https://github.com/catalystneuro/roiextractors/pull/464)
 * Add isort and remove unused imports to pre-commit [PR #471](https://github.com/catalystneuro/roiextractors/pull/471)
 * Updated tests for `CaimanSegmentationExtractor` to cover all stub files, and enhanced the extractor to return quality metrics (`r_values`, `SNR_comp`, `cnn_preds`). [PR #466](https://github.com/catalystneuro/roiextractors/pull/466)
->>>>>>> 091a8898
 
 # v0.6.0 (June 17th, 2025)
 
