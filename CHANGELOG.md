--- conflicted
+++ resolved
@@ -1,12 +1,8 @@
 # v0.5.14 (Upcoming)
 
 ### Features
-<<<<<<< HEAD
 * Added `FemtonicsImagingExtractor` for reading and extracting metadata and imaging data from Femtonics MESc files.[PR #440](https://github.com/catalystneuro/roiextractors/pull/440)
-
-=======
 * Added `get_original_frame_indices()` method to `ScanImageImagingExtractor` for mapping extractor samples back to original frame indices in raw microscopy data. This method can be used to synchronize with other data sources or for advanced analysis that requires knowledge of the original frame indices. [PR #445](https://github.com/catalystneuro/roiextractors/pull/445)
->>>>>>> 89c26ef0
 
 ### Fixes
 * Added missing function to retrieve inscopix metadata [PR #436](https://github.com/catalystneuro/roiextractors/pull/436)
