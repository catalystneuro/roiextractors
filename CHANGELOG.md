# v0.5.14 (Upcoming)

### Features


### Fixes
<<<<<<< HEAD
* Fixed ROI ID management to allow both integer and original string IDs ('C0','C1',...) throughout the API, ensuring NWB compatibility and consistent behavior with other extractors. [PR #435](https://github.com/catalystneuro/roiextractors/pull/435)
=======
* Added missing function to retrieve inscopix metadata [PR #436](https://github.com/catalystneuro/roiextractors/pull/436)
* Fixed deprecated scipy import warning by updating `mat_struct` import path [PR #442](https://github.com/catalystneuro/roiextractors/pull/442)
* Fixed deprecation warning about invalid escape sequence in micromanager TIFF extractor [PR #442](https://github.com/catalystneuro/roiextractors/pull/442)

>>>>>>> 2819dcbf
### Deprecations And Removals
* Removed unused `is_writable` class attributes from all extractor classes [PR #442](https://github.com/catalystneuro/roiextractors/pull/442)

### Improvements
* Bruker series can now read sequences of type `BrightnessOverTime` [PR #448](https://github.com/catalystneuro/roiextractors/pull/448)

# v0.5.13 (May 12th, 2025)

### Features
* Added `ScanImageImagingExtractor` for simplifying reading ScanImage data [PR #412](https://github.com/catalystneuro/roiextractors/pull/412)
* Added volumetric imaging support with `is_volumetric` flag, `get_frame_shape`, `get_num_planes`, and `get_volume_shape` methods [PR #418](https://github.com/catalystneuro/roiextractors/pull/418)
* Added support for multiple samples per slice to `ScanImageIMagingExtractor` [PR # 417](https://github.com/catalystneuro/roiextractors/pull/417)
* Added support for flyback frames to `ScanImageImagingExtractor` [PR #419](https://github.com/catalystneuro/roiextractors/pull/419)
* Added InscopixSegmentationExtractor for reading .isxd segmentation files [#407](https://github.com/catalystneuro/roiextractors/pull/407)
* Add `plane_index` to `ScanImageImagingExtractor` to obtain a planar extractor across a plane [PR #424](https://github.com/catalystneuro/roiextractors/pull/424)
* Add testing to timestamp extraction on `ScanImageImagingExtractor` [PR #426](https://github.com/catalystneuro/roiextractors/pull/426)
* Add paths as string support to `ScanImageImagingExtractor` [PR #427](https://github.com/catalystneuro/roiextractors/pull/427)
* Add informative error for old ScanImage files with `ScanImageImagingExtractor` [PR #427](https://github.com/catalystneuro/roiextractors/pull/427)
* Add the option to read interleaved data in `ScanImageImagingExtractor` [PR #428](https://github.com/catalystneuro/roiextractors/pull/428)
* Add detection of missing files in a sequence and excess file for `ScanImageImagingExtractor` file find heuristic [PR #429](https://github.com/catalystneuro/roiextractors/pull/429)

### Fixes
* Fixed `get_series` method in `MemmapImagingExtractor` to preserve channel dimension [PR #416](https://github.com/catalystneuro/roiextractors/pull/416)
* Fix memory estimation for volumetric imaging extractors in their `_repr_` [PR #422](https://github.com/catalystneuro/roiextractors/pull/433)


### Deprecations And Removals
* The `get_video(start_frame, end_frame)` method is deprecated and will be removed in or after September 2025. Use `get_series(start_sample, end_sample)` instead for consistent naming with `get_num_samples`. [PR #416](https://github.com/catalystneuro/roiextractors/pull/416)
* Python 3.9 is no longer supported [PR #423](https://github.com/catalystneuro/roiextractors/pull/423)
* The `time_to_frame()` method is deprecated and will be removed in or after October 2025. Use `time_to_sample_indices()` instead for consistent terminology between planar and volumetric data. [PR #430](https://github.com/catalystneuro/roiextractors/pull/430)
* The `frame_to_time()` method is deprecated and will be removed in or after October 2025. Use `sample_indices_to_time()` instead for consistent terminology between planar and volumetric data. [PR #430](https://github.com/catalystneuro/roiextractors/pull/430)
* The `frame_slice()` method is deprecated and will be removed in or after October 2025. Use `slice_samples()` instead for consistent terminology between planar and volumetric data. [PR #430](https://github.com/catalystneuro/roiextractors/pull/430)
* The `FrameSliceImagingExtractor` class is deprecated and will be removed in or after October 2025. Use `SampleSlicedImagingExtractor` instead for consistent terminology between planar and volumetric data.
[PR #430](https://github.com/catalystneuro/roiextractors/pull/430)
* Long deprecated `ScanImageTiffImagingExtractor` is removed. For ScanImage legacy data use `ScanImageLegacyImagingExtractor` [PR #431](https://github.com/catalystneuro/roiextractors/pull/431)
* Deprecated `ScanImageTiffMultiPlaneMultiFileImagingExtractor`, `ScanImageTiffSinglePlaneMultiFileImagingExtractor`, `ScanImageTiffMultiPlaneImagingExtractor`, and `ScanImageTiffSinglePlaneImagingExtractor` classes. These will be removed on or after October 2025. Use `ScanImageImagingExtractor` instead. [PR #432](https://github.com/catalystneuro/roiextractors/pull/432)

### Improvements
* Improved criteria for determining if a ScanImage dataset is volumetric by checking both `SI.hStackManager.enable` and `SI.hStackManager.numSlices > 1`[PR #425](https://github.com/catalystneuro/roiextractors/pull/425)


# v0.5.12 (April 18th, 2025)

### Features
* New `read_scanimage_metadata` for reading scanimage metadata from a file directly as a python dict [PR #405](https://github.com/catalystneuro/roiextractors/pull/401)

### Fixes
* Use `SI.hChannels.channelSave` or `SI.hChannels.channelsave` to determine number of channels for ScanImage extractors when available [PR #401](https://github.com/catalystneuro/roiextractors/pull/401)
* Fixes the sampling rate for volumetric `ScanImage` [#405](https://github.com/catalystneuro/roiextractors/pull/401)

### Deprecations
* Deprecated `write_imaging` and `write_segmentation` methods: [#403](https://github.com/catalystneuro/roiextractors/pull/403)
* The `get_image_size()` method is deprecated and will be removed in or after September 2025. Use `get_image_shape()` instead for consistent behavior across all extractors. [#409](https://github.com/catalystneuro/roiextractors/pull/409)
* Change `get_num_frames` for `get_num_samples` [#411](https://github.com/catalystneuro/roiextractors/pull/411)

### Improvements
* Removed unused installed attribute [#410](https://github.com/catalystneuro/roiextractors/pull/410)

# v0.5.11 (March 5th, 2025)

### Features
* Added ThorTiffImagingExtractor for reading TIFF files produced via Thor [#395](https://github.com/catalystneuro/roiextractors/pull/395)

### Fixes
* Use tifffile.imwrite instead of tifffile.imsave for TiffImagingExtractor: [#390](https://github.com/catalystneuro/roiextractors/pull/390)

### Deprecations
* The 'channel' parameter in get_frames() and get_video() methods is deprecated and will be removed in August 2025.  [#388](https://github.com/catalystneuro/roiextractors/pull/388)
* Removed get_num_channels from the base ImagingExtractor as an abstract class. Implementations remain in concrete classes until deprecation on August 2025 [#392](https://github.com/catalystneuro/roiextractors/pull/392)

### Improvements
* Use `pyproject.toml` for project metadata and installation requirements [#382](https://github.com/catalystneuro/roiextractors/pull/382)
* Added `__repr__` and  methods to ImagingExtractor for better display in terminals and Jupyter notebooks [#393](https://github.com/catalystneuro/roiextractors/pull/393) and [#396](https://github.com/catalystneuro/roiextractors/pull/396)
* Removed deprecated np.product from the library [#397](https://github.com/catalystneuro/roiextractors/pull/397)


# v0.5.10 (November 6th, 2024)

### Features
* Added a seed to dummy generators [#361](https://github.com/catalystneuro/roiextractors/pull/361)
* Added depth_slice for VolumetricImagingExtractors [PR #363](https://github.com/catalystneuro/roiextractors/pull/363)

### Fixes
* Added specific error message for single-frame scanimage data [PR #360](https://github.com/catalystneuro/roiextractors/pull/360)
* Fixed bug with ScanImage's parse_metadata so that it works properly when hStackManager is disabled [PR #373](https://github.com/catalystneuro/roiextractors/pull/373)
* Add support for background components in FrameSliceSegmentationExtractor [PR #378](https://github.com/catalystneuro/roiextractors/pull/378)

### Improvements
* Removed unnecessary import checks for scipy, h5py, and zarr [PR #364](https://github.com/catalystneuro/roiextractors/pull/364)
* Improved the error message for the `set_timestamps` method in the `ImagingExtractor` class[PR #377](https://github.com/catalystneuro/roiextractors/pull/377)
* Renamed `MiniscopeImagingExtractor` to`MiniscopeMultiRecordingImagingExtractor` class[PR #374](https://github.com/catalystneuro/roiextractors/pull/374)


# v0.5.9

### Deprecations

* Remove support for Python 3.8: [PR #325](https://github.com/catalystneuro/roiextractors/pull/325)

### Features

* Add InscopixImagingExtractor: [#276](https://github.com/catalystneuro/roiextractors/pull/276)
* Updated testing workflows to include python 3.12, m1/intel macos, and dev tests to check neuroconv: [PR #317](https://github.com/catalystneuro/roiextractors/pull/317)
* Added API documentation: [#337](https://github.com/catalystneuro/roiextractors/pull/337)
* Optimized `get_streams` for `BrukerTiffSinglePlaneImagingExtractor` by introducing a static function  `get_available_channels` which uses lazy parsing of the XML to fetch the available channels: [#344](https://github.com/catalystneuro/roiextractors/pull/344)

### Fixes

* Remove unnecessary `scipy` import error handling: [#315](https://github.com/catalystneuro/roiextractors/pull/315)
* Fixed the typing returned by the `InscopixImagingExtractor.get_dtype` method: [#326](https://github.com/catalystneuro/roiextractors/pull/326)
* Detect Changelog Updates was moved to its own dedicated workflow to avoid daily testing failures: [#336](https://github.com/catalystneuro/roiextractors/pull/336)
* Fixed the Daily testing workflows by passing along the appropriate secrets: [#340](https://github.com/catalystneuro/roiextractors/pull/340)
* Change the criteria of determining if Bruker data is volumetric [#342](https://github.com/catalystneuro/roiextractors/pull/342)
* Fixes a bug that assumes the channel name is is on the tiff file for `BrukerTiffSinglePlaneImagingExtractor` [#343](https://github.com/catalystneuro/roiextractors/pull/343)
* Including `packaging` explicitly in minimal requirements [#347](https://github.com/catalystneuro/roiextractors/pull/347)
* Updated requirements to include cv2 and update dev testing locations for neuroconv: [#357](https://github.com/catalystneuro/roiextractors/pull/357)

### Improvements

* The `Suite2PSegmentationExtractor` now produces an error when a required sub-file is missin: [#330](https://github.com/catalystneuro/roiextractors/pull/330)
* Added `_image_mask` initialization in `BaseSegmentationExtractor`; combined `abstractmethod`s into top of file: [#327](https://github.com/catalystneuro/roiextractors/pull/327)
* Optimize parsing of xml with `lxml` library for Burker extractors: [#346](https://github.com/catalystneuro/roiextractors/pull/346)
* Protect sima and dill export [#351](https://github.com/catalystneuro/roiextractors/pull/351)
* Improve error message when `TiffImagingExtractor` is not able to form memmap [#353](https://github.com/catalystneuro/roiextractors/pull/353)
* Updated Check Docstrings workflow to use new github action: [#354](https://github.com/catalystneuro/roiextractors/pull/354)

### Testing

* Updated testing workflows to include python 3.12, m1/intel macos, and dev tests to check neuroconv: [PR #317](https://github.com/catalystneuro/roiextractors/pull/317)
* Added daily testing workflow and fixed bug with python 3.12 by upgrading scanimage-tiff-reader version: [PR #321](https://github.com/catalystneuro/roiextractors/pull/321)
* Remove wheel from requirements and move CI dependencies to test requirements [PR #348](https://github.com/catalystneuro/roiextractors/pull/348)
* Use Spikeinterface instead of Spikeextractors for toy_example [PR #349](https://github.com/catalystneuro/roiextractors/pull/349)


# v0.5.8

### Fixes

* The triggering workflow name for update version was incorrectly set to `auto-publish` (the name of the yaml file).  It has been renamed to `Upload Package to PyPI` (the name field of the workflow): [PR #304](https://github.com/catalystneuro/roiextractors/pull/304).

* Fixed bug with automatic changelog test that was causing it to fail for daily tests: [PR #310](https://github.com/catalystneuro/roiextractors/pull/310)

* Updated zenodo to get a DOI on each release: No PR



# v0.5.7

### Features

* Add support to get background components: add `get_background_ids()`, `get_background_image_masks()`, `get_background_pixel_masks()` to `SegmentationExtractor`. [PR #291](https://github.com/catalystneuro/roiextractors/pull/291)

* Add distinction for raw roi response and denoised roi response in `CaimanSegmentationExtractor`: [PR #291](https://github.com/catalystneuro/roiextractors/pull/291)

* Bug fix for the `CaimanSegmentationExtractor`: correctly extract temporal and spatial background components [PR #291](https://github.com/catalystneuro/roiextractors/pull/291)

* Added automatic version update workflow file that will run after publishing a new release to pypi: [PR #290](https://github.com/catalystneuro/roiextractors/pull/290)

* Added `ScanImageTiffSinglePlaneMultiFileImagingExtractor` and `ScanImageTiffMultiPlaneMultiFileImagingExtractor`: [PR #297](https://github.com/catalystneuro/roiextractors/pull/297/files)

* Added automatic changelog checking in the test workflow: [PR #302](https://github.com/catalystneuro/roiextractors/pull/302)

### Fixes

* Improved xml parsing with Bruker [PR #267](https://github.com/catalystneuro/roiextractors/pull/267)

* Fixed a bug with `ScanImageTiffSinglePlaneImagingExtractor` in which `frames_per_slice` would be set to `_num_frames`: [PR #294](https://github.com/catalystneuro/roiextractors/pull/294)



# v0.5.6

### Features

* Added support for red channel (anatomical) ROIs from suite2p in Suite2pSegmentationExtractor: [PR #270](https://github.com/catalystneuro/roiextractors/pull/270)

* Added support for RoiGroup metadata in the `extract_extra_metadata` function for ScanImageTiff files: [PR #272](https://github.com/catalystneuro/roiextractors/pull/272)

* Updated documentation and Readme PRs: [#283](https://github.com/catalystneuro/roiextractors/pull/283) [#282](https://github.com/catalystneuro/roiextractors/pull/282) [#280](https://github.com/catalystneuro/roiextractors/pull/280)



# v0.5.5

### Features

* Updated `Suite2pSegmentationExtractor` to support multi channel and multi plane data. [PR #242](https://github.com/catalystneuro/roiextractors/pull/242)

### Fixes

* Fixed `MicroManagerTiffImagingExtractor` private extractor's dtype to not override the parent's dtype. [PR #257](https://github.com/catalystneuro/roiextractors/pull/257)
* Fixed override of `channel_name` in `Suite2pSegmentationExtractor`. [PR #263](https://github.com/catalystneuro/roiextractors/pull/263)



# v0.5.4

### Features

* Added volumetric and multi-channel support for Bruker format. [PR #230](https://github.com/catalystneuro/roiextractors/pull/230)



# v0.5.3

### Features

* Added support for Miniscope AVI files with the `MiniscopeImagingExtractor`. [PR #225](https://github.com/catalystneuro/roiextractors/pull/225)

* Added support for incomplete file ingestion for the `Suite2pSegmentationExtractor`. [PR #227](https://github.com/catalystneuro/roiextractors/pull/227)

* Bug fix for the `CaimanSegmentationExtractor`: Change reshaping from 'C' to 'F' (Fortran). [PR #227](https://github.com/catalystneuro/roiextractors/pull/227)

* Bug fix for the `CaimanSegmentationExtractor`: Added importing of `self._image_correlation` and changed how `self._image_mean` to import the background component image. [PR #227](https://github.com/catalystneuro/roiextractors/pull/227)


# v0.5.2

### Features

* Added support for MicroManager TIFF files with the `MicroManagerTiffImagingExtractor`. [PR #222](https://github.com/catalystneuro/roiextractors/pull/222)

* Added support for Bruker TIFF files with the `BrukerTiffImagingExtractor`. [PR #220](https://github.com/catalystneuro/roiextractors/pull/220)



# v0.5.1

### Features

* Added a `has_time_vector` function for ImagingExtractors and SegmentationExtractors, similar to the SpikeInterface API for detecting if timestamps have been set. [PR #216](https://github.com/catalystneuro/roiextractors/pull/216)

### Fixes

* Fixed two issues with the `SubFrameSegementation` class: (i) attempting to set the private attribute `_image_masks` even when this was not present in the parent, and (ii) not calling the parent function for `get_pixel_masks` and instead using the base method even in cases where this had been overridden by the parent. [PR #215](https://github.com/catalystneuro/roiextractors/pull/215)



# v0.5.0

### Back-compatability break
* The orientation of traces in all `SegmentationExtractor`s has been standardized to have time (frames) as the first axis, and ROIs as the final axis. [PR #200](https://github.com/catalystneuro/roiextractors/pull/200)

### Features
* Add support for newer versions of EXTRACT output files. [PR #170](https://github.com/catalystneuro/roiextractors/pull/170)
The `ExtractSegmentationExtractor` class is now abstract and redirects to the newer or older
extractor depending on the version of the file. [PR #170](https://github.com/catalystneuro/roiextractors/pull/170)
* The `ExtractSegmentationExtractor.write_segmentation` method has now been deprecated. [PR #170](https://github.com/catalystneuro/roiextractors/pull/170)

### Improvements
* Add `frame_to_time` to `SegmentationExtractor`, `get_roi_ids` is now a class method. [PR #187](https://github.com/catalystneuro/roiextractors/pull/187)
* Add `set_times` to `SegmentationExtractor`. [PR #188](https://github.com/catalystneuro/roiextractors/pull/188)
* Updated the test for segmentation images to check all images for the given segmentation extractors. [PR #190](https://github.com/catalystneuro/roiextractors/pull/190)
* Refactored the `NwbSegmentationExtractor` to be more flexible with segmentation images and keep up
  with the change in [catalystneuro/neuoroconv#41](https://github.com/catalystneuro/neuroconv/pull/41)
  of trace names. [PR #191](https://github.com/catalystneuro/roiextractors/pull/191)
* Implemented a more efficient case of the base `ImagingExtractor.get_frames` through `get_video` when the indices are contiguous. [PR #195](https://github.com/catalystneuro/neuroconv/pull/195)
* Removed `max_frame` check on `MultiImagingExtractor.get_video()` to adhere to upper-bound slicing semantics. [PR #195](https://github.com/catalystneuro/neuroconv/pull/195)
* Improved the `MultiImagingExtractor.get_video()` to no longer rely on `get_frames`. [PR #195](https://github.com/catalystneuro/neuroconv/pull/195)
* Added `dtype` consistency check across `MultiImaging` components as well as a direct override method. [PR #195](https://github.com/catalystneuro/neuroconv/pull/195)
* Added the `FrameSliceSegmentationExtractor` class and corresponding `Segmentation.frame_slice(...)` method. [PR #201](https://github.com/catalystneuro/neuroconv/pull/201)
* Changed the `output_struct_name` argument to optional in `ExtractSegmentationExtractor`.
  to allow more flexible usage for the user and better error message when it cannot be found in the file.
  For consistency, `output_struct_name` argument has been also added to the legacy extractor.
  The orientation of segmentation images are transposed for consistency in image orientation (height x width). [PR #210](https://github.com/catalystneuro/roiextractors/pull/210)
* Relaxed rounding of `ImagingExtractor.frame_to_time(...)` and `SegmentationExtractor.frame_to_time(...)` to be more consistent with SpikeInterface. [PR #212](https://github.com/catalystneuro/roiextractors/pull/212)

### Fixes
* Fixed the reference to the proper `mov_field` in `Hdf5ImagingExtractor`. [PR #195](https://github.com/catalystneuro/neuroconv/pull/195)
* Updated the name of the ROICentroids column for the `NwbSegmentationExtractor` to be up-to-date with NeuroConv v0.2.0 `write_segmentation`. [PR #208](https://github.com/catalystneuro/roiextractors/pull/208)
* Updated the trace orientation for the `NwbSegmentationExtractor`. [PR #208](https://github.com/catalystneuro/roiextractors/pull/208)



# v0.4.18

### Improvements
* `get_video` is now an abstract method in `ImagingExtractor` [PR #180](https://github.com/catalystneuro/roiextractors/pull/180)

### Features
* Add dummy segmentation extractor [PR #176](https://github.com/catalystneuro/roiextractors/pull/176)

### Testing
* Added unittests to the `get_frames` method from `ImagingExtractors` to assert that they are consistent with numpy
indexing behavior. [PR #154](https://github.com/catalystneuro/roiextractors/pull/154)
* Tests for spikeinterface like-behavior for the `get_video` funtiction [PR #181](https://github.com/catalystneuro/roiextractors/pull/181)



# v0.4.17

### Depreceations
- Suite2P argument has become `folder_path` instead of `file_path`, `file_path` deprecation scheduled for august or later.

### Documentation
- Improved docstrings across many extractors.

### Features
- Adds MultiImagingExtractor for combining multiple imaging extractors.
- Adds ScanImageTiffExtractor for reading .tiff files output from ScanImage
- Adds NumpyImagingExtractor for extracting raw video data as memmaps.
- Added frame slicing capabilities for imaging extractors.

### Testing
- Added checks and debugs that all sampling frequencies returns are floats
- Round trip testing working for all extractors that have a working write method.<|MERGE_RESOLUTION|>--- conflicted
+++ resolved
@@ -4,14 +4,11 @@
 
 
 ### Fixes
-<<<<<<< HEAD
 * Fixed ROI ID management to allow both integer and original string IDs ('C0','C1',...) throughout the API, ensuring NWB compatibility and consistent behavior with other extractors. [PR #435](https://github.com/catalystneuro/roiextractors/pull/435)
-=======
 * Added missing function to retrieve inscopix metadata [PR #436](https://github.com/catalystneuro/roiextractors/pull/436)
 * Fixed deprecated scipy import warning by updating `mat_struct` import path [PR #442](https://github.com/catalystneuro/roiextractors/pull/442)
 * Fixed deprecation warning about invalid escape sequence in micromanager TIFF extractor [PR #442](https://github.com/catalystneuro/roiextractors/pull/442)
 
->>>>>>> 2819dcbf
 ### Deprecations And Removals
 * Removed unused `is_writable` class attributes from all extractor classes [PR #442](https://github.com/catalystneuro/roiextractors/pull/442)
 
