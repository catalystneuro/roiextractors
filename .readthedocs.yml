--- conflicted
+++ resolved
@@ -6,12 +6,9 @@
     python: "3.10"
 
 python:
-<<<<<<< HEAD
   version: 3.9
-=======
->>>>>>> 7aa2a63c
   install:
-    - requirements: requirements-rtd.txt
+    - requirements: docs/requirements_doc.txt
 
 sphinx:
   configuration: docs/source/conf.py