--- conflicted
+++ resolved
@@ -103,10 +103,9 @@
         get_videos_correct_arg = func(imaging, start_frame=start_frame, end_frame=end_frame, channel=channel)
 
         return get_videos_correct_arg
-<<<<<<< HEAD
     return corrected_args
 
-
+# TODO will be moved eventually, but for now it's very handy :)
 def show_video(imaging, ax=None):
     import matplotlib.pyplot as plt
     import matplotlib.animation as animation
@@ -125,7 +124,4 @@
     interval = 1 / imaging.get_sampling_frequency() * 1000
     anim = animation.FuncAnimation(fig, animate_func, frames=imaging.get_num_frames(), fargs=(imaging, im, ax),
                                    interval=interval, blit=False)
-    return anim
-=======
-    return corrected_args
->>>>>>> 9e0a5458
+    return anim