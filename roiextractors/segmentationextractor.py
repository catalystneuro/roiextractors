from abc import ABC, abstractmethod
from spikeextractors.baseextractor import BaseExtractor
import numpy as np
from .extraction_tools import ArrayType
from .extraction_tools import _pixel_mask_extractor
from copy import deepcopy


class SegmentationExtractor(ABC, BaseExtractor):
    """
    An abstract class that contains all the meta-data and output data from
    the ROI segmentation operation when applied to the pre-processed data.
    It also contains methods to read from and write to various data formats
    ouput from the processing pipelines like SIMA, CaImAn, Suite2p, CNNM-E.
    All the methods with @abstract decorator have to be defined by the
    format specific classes that inherit from this.
    """

    def __init__(self):
        BaseExtractor.__init__(self)
        self._sampling_frequency = None
<<<<<<< HEAD
        self._roi_response_fluorescence = None
        self._roi_response_neuropil = None
        self._roi_response_deconvolved = None
        self._images_correlation = None
        self._images_mean = None

    @property
    def image_size(self):
        """
        Returns
        -------
        image_dims: list
            The width X height of the image.
        """
        return self.get_image_size()

    @property
    def no_rois(self):
        """
        The number of Independent sources(neurons) identified after the
        segmentation operation. The regions of interest for which fluorescence
        traces will be extracted downstream.

        Returns
        -------
        no_rois: int
            The number of rois
        """
        return self.get_num_rois()

    @property
    def roi_ids(self):
        """
        Integer label given to each region of interest (neuron).

        Returns
        -------
        roi_idx: list
            list of integers of the ROIs. Listed in the order in which the ROIs
            occur in the image_masks (2nd dimention)
        """
        return self.get_roi_ids()

    @property
    def roi_locations(self):
        """
        The x and y pixel location of the ROIs. The location where the pixel
        value is maximum in the image mask.

        Returns
        -------
        roi_locs: np.array
            Array with the first row representing the y (height) and second representing
            the x (width) coordinates of the ROI.
        """
        return self.get_roi_locations()

    @property
    def num_frames(self):
        """
        Total number of images in the image sequence across time.

        Returns
        -------
        num_of_frames: int
            Same as the -1 dimention of the dF/F trace(roi_response).
        """
        return self.get_num_frames()

    @property
    def sampling_frequency(self):
        """
        Returns
        -------
        samp_freq: int
            Sampling frequency of the dF/F trace.
        """
        return self._sampling_frequency
=======
        self._channel_names = ['OpticalChannel']
        self._num_planes = 1
        self._roi_response_raw = None
        self._roi_response_dff = None
        self._roi_response_neuropil = None
        self._roi_response_deconvolved = None
        self._image_correlation = None
        self._image_mean = None
>>>>>>> 14c90e08

    @abstractmethod
    def get_accepted_list(self) -> list:
        """
        The ids of the ROIs which are accepted after manual verification of
        ROIs.

        Returns
        -------
        accepted_list: list
            List of accepted ROIs
        """
        pass

    @abstractmethod
    def get_rejected_list(self) -> list:
        """
        The ids of the ROIs which are rejected after manual verification of
        ROIs.

        Returns
        -------
        accepted_list: list
            List of rejected ROIs
        """
        pass

    def get_num_frames(self) -> int:
        """This function returns the number of frames in the recording.

        Returns
        -------
        num_of_frames: int
            Number of frames in the recording (duration of recording).
        """
        for trace in self.get_traces_dict().values():
            if len(trace.shape)>0:
                return trace.shape[1]

    def get_roi_locations(self, roi_ids=None) -> np.array:
        """
        Returns the locations of the Regions of Interest

        Parameters
        ----------
        roi_ids: array_like
            A list or 1D array of ids of the ROIs. Length is the number of ROIs
            requested.

        Returns
        ------
        roi_locs: numpy.ndarray
            2-D array: 2 X no_ROIs. The pixel ids (x,y) where the centroid of the ROI is.
        """
        if roi_ids is None:
            return self.roi_locations
        else:
            roi_idx = [np.where(np.array(i) == self.get_roi_ids())[0] for i in roi_ids]
            ele = [i for i, j in enumerate(roi_idx) if j.size == 0]
            roi_idx_ = [j[0] for i, j in enumerate(roi_idx) if i not in ele]
            return self.roi_locations[:, roi_idx_]

    @abstractmethod
    def get_roi_ids(self) -> list:
        """Returns the list of channel ids. If not specified, the range from 0 to num_channels - 1 is returned.

        Returns
        -------
        channel_ids: list
            Channel list.
        """
        pass

    def get_roi_image_masks(self, roi_ids=None) -> np.array:
        """Returns the image masks extracted from segmentation algorithm.

        Parameters
        ----------
        roi_ids: array_like
            A list or 1D array of ids of the ROIs. Length is the number of ROIs
            requested.

        Returns
        -------
        image_masks: numpy.ndarray
            3-D array(val 0 or 1): image_height X image_width X length(roi_ids)
        """
        if roi_ids is None:
            roi_idx_ = range(self.get_num_rois())
        else:
            roi_idx = [np.where(np.array(i) == self.get_roi_ids())[0] for i in roi_ids]
            ele = [i for i, j in enumerate(roi_idx) if j.size == 0]
            roi_idx_ = [j[0] for i, j in enumerate(roi_idx) if i not in ele]
        return np.array(self.image_masks)[:, :, roi_idx_]

    def get_roi_pixel_masks(self, roi_ids=None) -> np.array:
        """
        Returns the weights applied to each of the pixels of the mask.

        Parameters
        ----------
        roi_ids: array_like
            A list or 1D array of ids of the ROIs. Length is the number of ROIs
            requested.

        Returns
        -------
        pixel_masks: [list, NoneType]
            list of length number of rois, each element is a 2-D array os shape (no-pixels, 2)
        """
        if roi_ids is None:
            return None
        return _pixel_mask_extractor(self.get_roi_image_masks(roi_ids=roi_ids), range(len(roi_ids)))

    @abstractmethod
    def get_image_size(self) -> ArrayType:
        """
        Frame size of movie ( x and y size of image).

        Returns
        -------
        no_rois: array_like
            2-D array: image y x image x
        """
        pass

    def get_traces(self, roi_ids=None, start_frame=None, end_frame=None, name='raw'):
        """
        Return RoiResponseSeries
        Returns
        -------
        traces: array_like
            2-D array (ROI x timepoints)
        """
        if name not in self.get_traces_dict():
            raise ValueError(f'traces for {name} not found, enter one of {list(self.get_traces_dict().keys())}')
        if roi_ids is None:
            roi_idx_ = range(self.get_num_rois())
        else:
            roi_idx = [np.where(np.array(i) == self.get_roi_ids())[0] for i in roi_ids]
            ele = [i for i, j in enumerate(roi_idx) if j.size == 0]
            roi_idx_ = [j[0] for i, j in enumerate(roi_idx) if i not in ele]
        traces = self.get_traces_dict().get(name)
        return np.array([traces[int(i), start_frame:end_frame] for i in roi_idx_])

    def get_traces_dict(self):
        """
        Returns traces as a dictionary with key as the name of the ROiResponseSeries
        Returns
        -------
        _roi_response_dict: dict
            dictionary with key, values representing different types of RoiResponseSeries
            Flourescence, Neuropil, Deconvolved, Background etc
        """
        return deepcopy(dict(raw=np.array(self._roi_response_raw),
                             dff=np.array(self._roi_response_dff),
                             neuropil=np.array(self._roi_response_neuropil),
                             deconvolved=np.array(self._roi_response_deconvolved)))

    def get_images_dict(self):
        """
        Returns traces as a dictionary with key as the name of the ROiResponseSeries
        Returns
        -------
        _roi_response_dict: dict
            dictionary with key, values representing different types of Images used in segmentation:
            Mean, Correlation image
        """
        return deepcopy(dict(mean=self._image_mean,
                             correlation=self._image_correlation))

    def get_image(self, name='correlation'):
        """
        Return specific images: mean or correlation
        Parameters
        ----------
        name:str
            name of the type of image to retrieve
        Returns
        -------
        images: np.ndarray
        """
        if name not in self.get_images_dict():
            raise ValueError(f'could not find {name} image, enter one of {list(self.get_images_dict().keys())}')
        return self.get_images_dict().get(name)

    def get_sampling_frequency(self):
        """This function returns the sampling frequency in units of Hz.

        Returns
        -------
        samp_freq: float
            Sampling frequency of the recordings in Hz.
        """
        return self._sampling_frequency

    def get_num_rois(self):
        """Returns total number of Regions of Interest in the acquired images.

        Returns
        -------
        no_rois: int
            integer number of ROIs extracted.
        """
        for trace in self.get_traces_dict().values():
            if len(trace.shape)>0:
                return trace.shape[0]

    def get_channel_names(self):
        """
        Names of channels in the pipeline
        Returns
        -------
        _channel_names: list
            names of channels (str)
        """
        return self._channel_names

    def get_num_channels(self):
        """
        Number of channels in the pipeline
        Returns
        -------
        num_of_channels: int
        """
        return len(self._channel_names)

    def get_num_planes(self):
        """
        Returns the default number of planes of imaging for the segmentation extractor.
        Detaults to 1 for all but the MultiSegmentationExtractor
        Returns
        -------
        self._num_planes: int
        """
        return self._num_planes

    @staticmethod
    def write_segmentation(segmentation_extractor, savepath):
        """
        Static method to write recording back to the native format.

        Parameters
        ----------
        segmentation_extractor: SegmentationExtractor object
            The EXTRACT segmentation object from which an EXTRACT native format
            file has to be generated.
        savepath: str
            path to save the native format.
        """
        raise NotImplementedError<|MERGE_RESOLUTION|>--- conflicted
+++ resolved
@@ -19,86 +19,6 @@
     def __init__(self):
         BaseExtractor.__init__(self)
         self._sampling_frequency = None
-<<<<<<< HEAD
-        self._roi_response_fluorescence = None
-        self._roi_response_neuropil = None
-        self._roi_response_deconvolved = None
-        self._images_correlation = None
-        self._images_mean = None
-
-    @property
-    def image_size(self):
-        """
-        Returns
-        -------
-        image_dims: list
-            The width X height of the image.
-        """
-        return self.get_image_size()
-
-    @property
-    def no_rois(self):
-        """
-        The number of Independent sources(neurons) identified after the
-        segmentation operation. The regions of interest for which fluorescence
-        traces will be extracted downstream.
-
-        Returns
-        -------
-        no_rois: int
-            The number of rois
-        """
-        return self.get_num_rois()
-
-    @property
-    def roi_ids(self):
-        """
-        Integer label given to each region of interest (neuron).
-
-        Returns
-        -------
-        roi_idx: list
-            list of integers of the ROIs. Listed in the order in which the ROIs
-            occur in the image_masks (2nd dimention)
-        """
-        return self.get_roi_ids()
-
-    @property
-    def roi_locations(self):
-        """
-        The x and y pixel location of the ROIs. The location where the pixel
-        value is maximum in the image mask.
-
-        Returns
-        -------
-        roi_locs: np.array
-            Array with the first row representing the y (height) and second representing
-            the x (width) coordinates of the ROI.
-        """
-        return self.get_roi_locations()
-
-    @property
-    def num_frames(self):
-        """
-        Total number of images in the image sequence across time.
-
-        Returns
-        -------
-        num_of_frames: int
-            Same as the -1 dimention of the dF/F trace(roi_response).
-        """
-        return self.get_num_frames()
-
-    @property
-    def sampling_frequency(self):
-        """
-        Returns
-        -------
-        samp_freq: int
-            Sampling frequency of the dF/F trace.
-        """
-        return self._sampling_frequency
-=======
         self._channel_names = ['OpticalChannel']
         self._num_planes = 1
         self._roi_response_raw = None
@@ -107,7 +27,6 @@
         self._roi_response_deconvolved = None
         self._image_correlation = None
         self._image_mean = None
->>>>>>> 14c90e08
 
     @abstractmethod
     def get_accepted_list(self) -> list:
