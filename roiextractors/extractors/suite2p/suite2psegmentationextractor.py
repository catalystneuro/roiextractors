import numpy as np
from ...segmentationextractor import SegmentationExtractor
import os
from ...extraction_tools import _image_mask_extractor
import shutil

class Suite2pSegmentationExtractor(SegmentationExtractor):

    extractor_name = 'Suite2pSegmentationExtractor'
    installed = True  # check at class level if installed or not
    is_writable = False
    mode = 'file'
    installation_mesg = ""  # error message when not installed

    def __init__(self, fileloc, combined=False, plane_no=0):
        """
        Creating SegmentationExtractor object out of suite 2p data type.
        Parameters
        ----------
        fileloc: str
            ~/suite2p folder location on disk
        combined: bool
            if the plane is a combined plane as in the Suite2p pipeline
        plane_no: int
            the plane for which to extract segmentation for.
        """
        SegmentationExtractor.__init__(self)
        self.combined = combined
        self.plane_no = plane_no
        self.file_path = fileloc
        self.stat = self._load_npy('stat.npy')
<<<<<<< HEAD
        self._roi_response = self._load_npy('F.npy')
        self._roi_response_fluorescence = self._roi_response
        self._roi_response_neuropil = self._load_npy('Fneu.npy')
        self._roi_response_deconvolved = self._load_npy('spks.npy')
        self.iscell = self._load_npy('iscell.npy')
=======
        self._roi_response_raw = self._load_npy('F.npy', mmap_mode='r')
        self._roi_response_neuropil = self._load_npy('Fneu.npy', mmap_mode='r')
        self._roi_response_deconvolved = self._load_npy('spks.npy', mmap_mode='r')
        self.iscell = self._load_npy('iscell.npy', mmap_mode='r')
>>>>>>> ce4a1cae
        self.ops = self._load_npy('ops.npy').item()
        self._channel_names = [f'OpticalChannel{i}' for i in range(self.ops['nchannels'])]
        self._sampling_frequency = self.ops['fs'] * [2 if self.combined else 1][0]
        self._raw_movie_file_location = self.ops['filelist'][0]
        self.image_masks = self.get_roi_image_masks()
        self._image_correlation = self._summary_image_read('Vcorr')
        self._image_mean = self._summary_image_read('meanImg')

<<<<<<< HEAD
    def _load_npy(self, filename):
        fpath = os.path.join(self.filepath, f'Plane{self.plane_no}', filename)
        return np.load(fpath)
=======
    def _load_npy(self, filename, mmap_mode=None):
        fpath = os.path.join(self.file_path, f'Plane{self.plane_no}', filename)
        return np.load(fpath, mmap_mode=mmap_mode)
>>>>>>> ce4a1cae

    def get_accepted_list(self):
        return np.where(self.iscell[:,0]==1)[0]

    def get_rejected_list(self):
        return np.where(self.iscell[:,0]==0)[0]

    def _summary_image_read(self, bstr='meanImg'):
        img = None
        if bstr in self.ops:
            if bstr == 'Vcorr' or bstr == 'max_proj':
                img = np.zeros((self.ops['Ly'], self.ops['Lx']), np.float32)
                img[self.ops['yrange'][0]:self.ops['yrange'][-1],
                self.ops['xrange'][0]:self.ops['xrange'][-1]] = self.ops[bstr]
            else:
                img = self.ops[bstr]
        return img

    @property
    def roi_locations(self):
        return np.array([j['med'] for j in self.stat]).T

    @staticmethod
    def write_segmentation(segmentation_extractor, savepath, plane_no=0):
        file_replace = kwargs.get('file_replace',True)
        if not file_replace:
            return None
        savepath = os.path.join(savepath,f'Plane{plane_no}')
        if not os.path.exists(savepath):
            os.makedirs(savepath)
        else:
            shutil.rmtree(savepath)
            os.makedirs(savepath)
        # saving traces:
        np.save(os.path.join(savepath,'F.npy'), segmentation_extractor._roi_response_fluorescence)
        np.save(os.path.join(savepath, 'Fneu.npy'), segmentation_extractor._roi_response_neuropil)
        np.save(os.path.join(savepath, 'spks.npy'), segmentation_extractor._roi_response_deconvolved)
        # save stat
        stat = np.zeros(segmentation_extractor.no_rois,'O')
        roi_locs = segmentation_extractor.roi_locations.T
        pixel_masks = segmentation_extractor.get_roi_pixel_masks(roi_ids=range(segmentation_extractor.no_rois))
        for no,i in enumerate(stat):
            stat[no] = {'med':roi_locs[no,:].tolist(),
                        'ypix': pixel_masks[no][:,0],
                        'xpix': pixel_masks[no][:,1],
                        'lam': pixel_masks[no][:,2]}
        np.save(os.path.join(savepath, 'stat.npy'), stat)
        # saving iscell
        iscell = np.ones([segmentation_extractor.no_rois,2])
        iscell[segmentation_extractor.get_rejected_list(),0]=0
        np.save(os.path.join(savepath, 'iscell.npy'), iscell)
        # saving ops
        ops=dict()
        ops.update({'nframes':segmentation_extractor.get_num_frames()})
        ops.update({'Lx': segmentation_extractor.get_image_size()[1]})
        ops.update({'Ly': segmentation_extractor.get_image_size()[0]})
        ops.update({'xrange': [0, segmentation_extractor.get_image_size()[1]]})
        ops.update({'yrange': [0, segmentation_extractor.get_image_size()[0]]})
        ops.update({'fs': segmentation_extractor.get_sampling_frequency()})
        ops.update({'filelist': [segmentation_extractor.get_movie_location()]})
        ops.update({'nchannels':1})
        ops.update({'meanImg': segmentation_extractor.get_images('mean')})
        ops.update({'Vcorr': segmentation_extractor.get_images('correlation')})
        np.save(os.path.join(savepath, 'ops.npy'), ops)

    # defining the abstract class enforced methods:
    def get_roi_ids(self):
        return list(range(self.get_num_rois()))

    def get_roi_image_masks(self, roi_ids=None):
        if roi_ids is None:
            roi_idx_ = range(self.get_num_rois())
        else:
            roi_idx = [np.where(np.array(i) == self.get_roi_ids())[0] for i in roi_ids]
            ele = [i for i, j in enumerate(roi_idx) if j.size == 0]
            roi_idx_ = [j[0] for i, j in enumerate(roi_idx) if i not in ele]
        return _image_mask_extractor(self.get_roi_pixel_masks(roi_ids=roi_idx_), range(len(roi_idx_)), self.get_image_size())

    def get_roi_pixel_masks(self, roi_ids=None):
        pixel_mask = []
        for i in range(self.get_num_rois()):
            pixel_mask.append(np.vstack([self.stat[i]['ypix'],
                                      self.stat[i]['xpix'],
                                      self.stat[i]['lam']]).T)
        if roi_ids is None:
            roi_idx_ = range(self.get_num_rois())
        else:
            roi_idx = [np.where(np.array(i) == self.get_roi_ids())[0] for i in roi_ids]
            ele = [i for i, j in enumerate(roi_idx) if j.size == 0]
            roi_idx_ = [j[0] for i, j in enumerate(roi_idx) if i not in ele]
        return [pixel_mask[i] for i in roi_idx_]

    def get_image_size(self):
        return [self.ops['Lx'], self.ops['Ly']]<|MERGE_RESOLUTION|>--- conflicted
+++ resolved
@@ -29,18 +29,10 @@
         self.plane_no = plane_no
         self.file_path = fileloc
         self.stat = self._load_npy('stat.npy')
-<<<<<<< HEAD
-        self._roi_response = self._load_npy('F.npy')
-        self._roi_response_fluorescence = self._roi_response
-        self._roi_response_neuropil = self._load_npy('Fneu.npy')
-        self._roi_response_deconvolved = self._load_npy('spks.npy')
-        self.iscell = self._load_npy('iscell.npy')
-=======
         self._roi_response_raw = self._load_npy('F.npy', mmap_mode='r')
         self._roi_response_neuropil = self._load_npy('Fneu.npy', mmap_mode='r')
         self._roi_response_deconvolved = self._load_npy('spks.npy', mmap_mode='r')
         self.iscell = self._load_npy('iscell.npy', mmap_mode='r')
->>>>>>> ce4a1cae
         self.ops = self._load_npy('ops.npy').item()
         self._channel_names = [f'OpticalChannel{i}' for i in range(self.ops['nchannels'])]
         self._sampling_frequency = self.ops['fs'] * [2 if self.combined else 1][0]
@@ -49,15 +41,9 @@
         self._image_correlation = self._summary_image_read('Vcorr')
         self._image_mean = self._summary_image_read('meanImg')
 
-<<<<<<< HEAD
-    def _load_npy(self, filename):
-        fpath = os.path.join(self.filepath, f'Plane{self.plane_no}', filename)
-        return np.load(fpath)
-=======
     def _load_npy(self, filename, mmap_mode=None):
         fpath = os.path.join(self.file_path, f'Plane{self.plane_no}', filename)
         return np.load(fpath, mmap_mode=mmap_mode)
->>>>>>> ce4a1cae
 
     def get_accepted_list(self):
         return np.where(self.iscell[:,0]==1)[0]
