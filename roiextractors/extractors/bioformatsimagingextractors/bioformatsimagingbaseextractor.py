from pathlib import Path
import numpy as np
from abc import ABC, abstractmethod
from ...imagingextractor import ImagingExtractor
<<<<<<< HEAD
from ...extraction_tools import ArrayType, PathType, check_get_frames_args, check_get_videos_args, get_video_shape
=======
>>>>>>> 59572e21

try:
    import javabridge
    import bioformats

    HAVE_BIOFORMATS = True
except:
    HAVE_BIOFORMATS = False


class BioformatsImagingExtractor(ImagingExtractor, ABC):
    def __init__(self, file_path):
        ImagingExtractor.__init__(self)
        self.file_path = Path(file_path)
        self._start_javabridge_vm()
        self._reader = bioformats.ImageReader(str(self.file_path))

        # read metadata
        self._read_metadata()
        self._validate_metadata()

    def __del__(self):
        self._reader.close()
        self._kill_javabridge_vm()

    @abstractmethod
    def _read_metadata(self):
        """
        This abstract method needs to be overridden to load the following fields from the metadata:

        self._size_x
        self._size_y
        self._size_z
        self._num_channels
        self._num_frames
        self._channel_names
        self._sampling_frequency
        self._dtype

        """
        pass

    def _validate_metadata(self):
        assert self._size_x is not None
        assert self._size_y is not None
        assert self._num_channels is not None
        assert self._num_frames is not None
        assert self._sampling_frequency is not None

    def _start_javabridge_vm(self):
        javabridge.start_vm(class_path=bioformats.JARS)

    def _kill_javabridge_vm(self):
        javabridge.kill_vm()

    @check_get_frames_args
    def get_frames(self, frame_idxs, channel=0):
        planes = np.zeros((len(frame_idxs), self._size_x, self._size_y))
        for i, frame_idx in enumerate(frame_idxs):
            plane = self._reader.read(t=frame_idx).T
            planes[i] = plane
        return planes

    #TODO make this memmap if too large
    @check_get_videos_args
    def get_video(self, start_frame=None, end_frame=None, channel=0):
        video = np.zeros((end_frame - start_frame, self._size_x, self._size_y))
        for i, frame_idx in enumerate(np.arange(start_frame, end_frame)):
            video[i] = self._reader.read(t=frame_idx).T
        return video

    def get_image_size(self):
        return np.array([self._size_x, self._size_y])

    def get_num_frames(self):
        return self._num_frames

    def get_sampling_frequency(self):
        return self._sampling_frequency

    def get_channel_names(self):
        return self._channel_names

    def get_num_channels(self):
        return self._num_channels<|MERGE_RESOLUTION|>--- conflicted
+++ resolved
@@ -2,10 +2,8 @@
 import numpy as np
 from abc import ABC, abstractmethod
 from ...imagingextractor import ImagingExtractor
-<<<<<<< HEAD
 from ...extraction_tools import ArrayType, PathType, check_get_frames_args, check_get_videos_args, get_video_shape
-=======
->>>>>>> 59572e21
+
 
 try:
     import javabridge
