import numpy as np
import h5py
from ...segmentationextractor import SegmentationExtractor
from lazy_ops import DatasetView
from ...extraction_tools import _pixel_mask_extractor

class ExtractSegmentationExtractor(SegmentationExtractor):
    """
    This class inherits from the SegmentationExtractor class, having all
    its funtionality specifically applied to the dataset output from
    the \'EXTRACT\' ROI segmentation method.
    """
    extractor_name = 'ExtractSegmentation'
    installed = True  # check at class level if installed or not
    is_writable = False
    mode = 'file'
    installation_mesg = ""  # error message when not installed

    def __init__(self, file_path):
        """
        Parameters
        ----------
        file_path: str
            The location of the folder containing dataset.mat file.
        """
        SegmentationExtractor.__init__(self)
<<<<<<< HEAD
        #TODO Alessio: IMO too many public variables are too confusing. Keep if really needed by the user, make private
        # if needed internally, remove if not needed

        self.filepath = filepath
=======
        self.file_path = file_path
>>>>>>> 20180382
        self._dataset_file, self._group0 = self._file_extractor_read()
        self.image_masks = self._image_mask_extractor_read()
        self._roi_response_raw = self._trace_extractor_read()
        self._raw_movie_file_location = self._raw_datafile_read()
        self._sampling_frequency = self._roi_response_raw.shape[1]/self._tot_exptime_extractor_read()
        self._image_correlation = self._summary_image_read()

    def __del__(self):
        self._dataset_file.close()

    def _file_extractor_read(self):
        f = h5py.File(self.file_path, 'r')
        _group0_temp = list(f.keys())
        _group0 = [a for a in _group0_temp if '#' not in a]
        return f, _group0

    def _image_mask_extractor_read(self):
        return DatasetView(self._dataset_file[self._group0[0]]['filters']).T

    def _trace_extractor_read(self):
        extracted_signals = DatasetView(self._dataset_file[self._group0[0]]['traces'])
        return extracted_signals.T

    def _tot_exptime_extractor_read(self):
        return self._dataset_file[self._group0[0]]['time']['totalTime'][0][0]

    def _summary_image_read(self):
        summary_image = self._dataset_file[self._group0[0]]['info']['summary_image']
        return np.array(summary_image).T

    def _raw_datafile_read(self):
        charlist = [chr(i) for i in self._dataset_file[self._group0[0]]['file'][:]]
        return ''.join(charlist)

    def get_accepted_list(self):
        return list(range(self.get_num_rois()))

    def get_rejected_list(self):
        return [a for a in range(self.get_num_rois()) if a not in set(self.get_accepted_list())]

    @property
    def roi_locations(self):
        num_ROIs = self.get_num_rois()
        raw_images = self.image_masks
        roi_location = np.ndarray([2, num_ROIs], dtype='int')
        for i in range(num_ROIs):
            temp = np.where(raw_images[:, :, i] == np.amax(raw_images[:, :, i]))
            roi_location[:, i] = np.array([np.median(temp[0]), np.median(temp[1])]).T
        return roi_location

    @staticmethod
    def write_segmentation(segmentation_object, savepath):
        raise NotImplementedError

    # defining the abstract class enformed methods:
    def get_roi_ids(self):
        return list(range(self.get_num_rois()))
    
    def get_image_size(self):
        return self.image_masks.shape[0:2]<|MERGE_RESOLUTION|>--- conflicted
+++ resolved
@@ -24,14 +24,7 @@
             The location of the folder containing dataset.mat file.
         """
         SegmentationExtractor.__init__(self)
-<<<<<<< HEAD
-        #TODO Alessio: IMO too many public variables are too confusing. Keep if really needed by the user, make private
-        # if needed internally, remove if not needed
-
-        self.filepath = filepath
-=======
         self.file_path = file_path
->>>>>>> 20180382
         self._dataset_file, self._group0 = self._file_extractor_read()
         self.image_masks = self._image_mask_extractor_read()
         self._roi_response_raw = self._trace_extractor_read()
