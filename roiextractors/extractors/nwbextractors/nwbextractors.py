import os
import uuid
import numpy as np
import yaml
<<<<<<< HEAD
from datetime import datetime
from collections import abc
from lazy_ops import DatasetView
from pathlib import Path
from warnings import warn
from ...imagingextractor import ImagingExtractor
from ...segmentationextractor import SegmentationExtractor
from ...multisegmentationextractor import MultiSegmentationExtractor
from copy import deepcopy
=======
from lazy_ops import DatasetView
from ...imagingextractor import ImagingExtractor
from ...segmentationextractor import SegmentationExtractor
from ...extraction_tools import check_get_frames_args, _pixel_mask_extractor

>>>>>>> ce4a1cae

try:
    from pynwb import NWBHDF5IO, TimeSeries, NWBFile
    from pynwb.base import Images
    from pynwb.image import GrayscaleImage
    from pynwb.ophys import ImageSegmentation, Fluorescence, OpticalChannel, TwoPhotonSeries, DfOverF
    from pynwb.file import Subject
    from pynwb.device import Device
    from hdmf.data_utils import DataChunkIterator

    HAVE_NWB = True
except ModuleNotFoundError:
    HAVE_NWB = False


def nwb_metadata_recursive_update(metadata_base, metadata_input):
    return_dict = deepcopy(metadata_base)
    for base_key, base_val in return_dict.items():
        if metadata_input.get(base_key):
            if isinstance(base_val,dict):
                return_dict[base_key] = nwb_metadata_recursive_update(base_val, metadata_input[base_key])
            elif isinstance(base_val,list):
                if isinstance(metadata_input[base_key], list):
                    list_len = min(len(base_val),len(metadata_input[base_key]))
                    for base_val_num in range(list_len):
                        return_dict[base_key][base_val_num] = \
                            nwb_metadata_recursive_update(return_dict[base_key][base_val_num], metadata_input[base_key][base_val_num])
                else:
                    continue
            else:
                return_dict[base_key] = metadata_input[base_key]
    return return_dict


def check_nwb_install():
    assert HAVE_NWB, "To use the Nwb extractors, install pynwb: \n\n pip install pynwb\n\n"


def set_dynamic_table_property(dynamic_table, ids, row_ids, property_name, values, index=False,
                               default_value=np.nan, description='no description'):
    check_nwb_install()
    if not isinstance(row_ids, list) or not all(isinstance(x, int) for x in row_ids):
        raise TypeError("'ids' must be a list of integers")
    if any([i not in ids for i in row_ids]):
        raise ValueError("'ids' contains values outside the range of existing ids")
    if not isinstance(property_name, str):
        raise TypeError("'property_name' must be a string")
    if len(row_ids) != len(values) and index is False:
        raise ValueError("'ids' and 'values' should be lists of same size")

    if index is False:
        if property_name in dynamic_table:
            for (row_id, value) in zip(row_ids, values):
                dynamic_table[property_name].data[ids.index(row_id)] = value
        else:
            col_data = [default_value] * len(ids)  # init with default val
            for (row_id, value) in zip(row_ids, values):
                col_data[ids.index(row_id)] = value
            dynamic_table.add_column(
                name=property_name,
                description=description,
                data=col_data,
                index=index
            )
    else:
        if property_name in dynamic_table:
            raise NotImplementedError
        else:
            dynamic_table.add_column(
                name=property_name,
                description=description,
                data=values,
                index=index
            )


def get_dynamic_table_property(dynamic_table, *, row_ids=None, property_name):
    all_row_ids = list(dynamic_table.id[:])
    if row_ids is None:
        row_ids = all_row_ids
    return [dynamic_table[property_name][all_row_ids.index(x)] for x in row_ids]


class NwbImagingExtractor(ImagingExtractor):
    """
    Class used to extract data from the NWB data format. Also implements a
    static method to write any format specific object to NWB.
    """

    extractor_name = 'NwbImaging'
    installed = HAVE_NWB # check at class level if installed or not
    is_writable = True
    mode = 'file'
    installation_mesg = "To use the Nwb Extractor run:\n\n pip install pynwb\n\n"  # error message when not installed

    def __init__(self, file_path, optical_channel_name=None,
                 imaging_plane_name=None, image_series_name=None,
                 processing_module_name=None,
                 neuron_roi_response_series_name=None,
                 background_roi_response_series_name=None):
        """
        Parameters
        ----------
        file_path: str
            The location of the folder containing dataset.nwb file.
        optical_channel_name: str(optional)
            optical channel to extract data from
        imaging_plane_name: str(optional)
            imaging plane to extract data from
        image_series_name: str(optional)
            imaging series to extract data from
        processing_module_name: str(optional)
            processing module to extract data from
        neuron_roi_response_series_name: str(optional)
            name of roi response series to extract data from
        background_roi_response_series_name: str(optional)
            name of background roi response series to extract data from
        """
        assert HAVE_NWB, self.installation_mesg
        ImagingExtractor.__init__(self)

    @check_get_frames_args
    def get_frames(self, frame_idxs):
        assert np.all(frame_idxs < self.get_num_frames())
        planes = np.zeros((len(frame_idxs), self._size_x, self._size_y))
        for i, frame_idx in enumerate(frame_idxs):
            plane = self._video[frame_idx]
            planes[i] = plane
        return planes

    def get_image_size(self):
        return [self._size_x, self._size_y]

    def get_num_frames(self):
        return self._num_frames

    def get_sampling_frequency(self):
        return self._sampling_frequency

    def get_dtype(self):
        return self._video.dtype

    def get_channel_names(self):
        """List of  channels in the recoding.

        Returns
        -------
        channel_names: list
            List of strings of channel names
        """
        return self._channel_names

    def get_num_channels(self):
        """Total number of active channels in the recording

        Returns
        -------
        no_of_channels: int
            integer count of number of channels
        """
        return self._num_channels

    @staticmethod
    def write_imaging(imaging, savepath):
        pass


class NwbSegmentationExtractor(SegmentationExtractor):

    extractor_name = 'NwbSegmentationExtractor'
    installed = True  # check at class level if installed or not
    is_writable = False
    mode = 'file'
    installation_mesg = ""  # error message when not installed

    def __init__(self, file_path):
        """
        Creating NwbSegmentationExtractor object from nwb file
        Parameters
        ----------
        file_path: str
            .nwb file location
        """
        check_nwb_install()
        SegmentationExtractor.__init__(self)
        if not os.path.exists(file_path):
            raise Exception('file does not exist')

        self.file_path = file_path
        self.image_masks = None
        self._roi_locs = None
        self._accepted_list = None
<<<<<<< HEAD
        self._io = NWBHDF5IO(file_path, mode='r+')
        nwbfile = self._io.read()
        self.nwbfile = nwbfile
        _nwbchildren_type = [type(i).__name__ for i in nwbfile.all_children()]
        _nwbchildren_name = [i.name for i in nwbfile.all_children()]
        _procssing_module = [_nwbchildren_name[f]
                             for f, u in enumerate(_nwbchildren_type) if u == 'ProcessingModule']
        mod = nwbfile.processing[_procssing_module[0]]
        if len(_procssing_module) > 1:
            print('multiple processing modules found, picking the first one')
        elif not mod:
            raise Exception('no processing module found')

        # Extract image_mask/background:
        _plane_segmentation_exist = [i for i, e in enumerate(
            _nwbchildren_type) if e == 'PlaneSegmentation']
        if not _plane_segmentation_exist:
            print('could not find a plane segmentation to contain image mask')
        else:
            ps = nwbfile.all_children()[_plane_segmentation_exist[0]]
        # self.image_masks = np.moveaxis(np.array(ps['image_mask'].data), [0, 1, 2], [2, 0, 1])
        if 'image_mask' in ps.colnames:
            self.image_masks = DatasetView(ps['image_mask'].data).lazy_transpose([1, 2, 0])
        if 'RoiCentroid' in ps.colnames:
            self._roi_locs = ps['RoiCentroid']
        if 'Accepted' in ps.colnames:
            self._accepted_list = ps['Accepted'].data[:]
        # Extract Image dimensions:

        # Extract roi_response:
        roi_names = [_nwbchildren_name[val]
                      for val, i in enumerate(_nwbchildren_type) if i == 'RoiResponseSeries']
        if not roi_names:
            raise Exception('no ROI response series found')
        else:
            for trace_name in ['roiresponseseries', 'dff', 'neuropil', 'deconvolved']:
                trace_name_nwb = [j for j,i in enumerate(roi_names) if trace_name in i.lower()]
                if trace_name_nwb:
                    trace_name_segext = 'raw' if trace_name == 'roiresponseseries' else trace_name
                    setattr(self,f'_roi_response_{trace_name_segext}',
                            mod['Fluorescence'].get_roi_response_series(roi_names[trace_name_nwb[0]]).data[:].T)

        # Extract samp_freq:
        self._sampling_frequency = mod['Fluorescence'].get_roi_response_series(roi_names[0]).rate
        # Extract get_num_rois()/ids:
        self._roi_idx = np.array(ps.id.data)

        # Imaging plane:
        _optical_channel_exist = [i for i, e in enumerate(
            _nwbchildren_type) if e == 'OpticalChannel']
        if _optical_channel_exist:
            self._channel_names = []
            for i in _optical_channel_exist:
                self._channel_names.append(nwbfile.all_children()[i].name)
        # Movie location:
        _image_series_exist = [i for i, e in enumerate(
            _nwbchildren_type) if e == 'TwoPhotonSeries']
        if not _image_series_exist:
            self._extimage_dims = None
        else:
            self._raw_movie_file_location = \
                nwbfile.all_children()[_image_series_exist[0]].external_file[:][0]
            self._extimage_dims = \
                nwbfile.all_children()[_image_series_exist[0]].dimension

        # property name/data extraction:
        self._property_name_exist = [
            i for i in ps.colnames if i not in ['image_mask', 'pixel_mask']]
        self.property_vals = []
        for i in self._property_name_exist:
            self.property_vals.append(np.array(ps[i].data))

        #Extracting stores images as GrayscaleImages:
        _greyscaleimages = [i for i in nwbfile.all_children() if type(i).__name__ == 'GrayscaleImage']
        self._image_correlation = [i.data[()] for i in _greyscaleimages if 'corr' in i.name.lower()][0]
        self._image_mean = [i.data[()] for i in _greyscaleimages if 'mean' in i.name.lower()][0]

=======
        self._rejected_list = None
        self._io = NWBHDF5IO(file_path, mode='r')
        self.nwbfile = self._io.read()

        ophys = self.nwbfile.processing.get('ophys')
        if ophys is None:
            raise Exception('could not find ophys processing module in nwbfile')
        else:
            # Extract roi_response:
            fluorescence = None
            dfof = None
            any_roi_response_series_found = False
            if 'Fluorescence' in ophys.data_interfaces:
                fluorescence = ophys.data_interfaces['Fluorescence']
            if 'DfOverF' in ophys.data_interfaces:
                dfof = ophys.data_interfaces['DfOverF']
            if fluorescence is None and dfof is None:
                raise Exception('could not find Fluorescence/DfOverF module in nwbfile')
            for trace_name in ['RoiResponseSeries', 'Dff', 'Neuropil', 'Deconvolved']:
                trace_name_segext = 'raw' if trace_name == 'RoiResponseSeries' else trace_name.lower()
                container = dfof if trace_name=='Dff' else fluorescence
                if container is not None and trace_name in container.roi_response_series:
                    any_roi_response_series_found = True
                    setattr(self, f'_roi_response_{trace_name_segext}',
                            DatasetView(container.roi_response_series[trace_name].data).lazy_transpose())
                    if self._sampling_frequency is None:
                        self._sampling_frequency = container.roi_response_series[trace_name].rate
            if not any_roi_response_series_found:
                raise Exception('could not find any of \'RoiResponseSeries\'/\'Dff\'/\'Neuropil\'/\'Deconvolved\' named RoiResponseSeries in nwbfile')

            # Extract image_mask/background:
            if 'ImageSegmentation' in ophys.data_interfaces:
                image_seg = ophys.data_interfaces['ImageSegmentation']
                if 'PlaneSegmentation' in image_seg.plane_segmentations:#this requirement in nwbfile is enforced
                    ps = image_seg.plane_segmentations['PlaneSegmentation']
                    if 'image_mask' in ps.colnames:
                        self.image_masks = DatasetView(ps['image_mask'].data).lazy_transpose([1, 2, 0])
                    else:
                        raise Exception('could not find any image_masks in nwbfile')
                    if 'RoiCentroid' in ps.colnames:
                        self._roi_locs = ps['RoiCentroid']
                    if 'Accepted' in ps.colnames:
                        self._accepted_list = ps['Accepted'].data[:]
                    if 'Rejected' in ps.colnames:
                        self._rejected_list = ps['Rejected'].data[:]
                    self._roi_idx = np.array(ps.id.data)
                else:
                    raise Exception('could not find any PlaneSegmentation in nwbfile')

            # Extracting stores images as GrayscaleImages:
            if 'SegmentationImages' in ophys.data_interfaces:
                images_container = ophys.data_interfaces['SegmentationImages']
                if 'correlation' in images_container.images:
                    self._image_correlation = images_container.images['correlation'].data[()]
                if 'mean' in images_container.images:
                    self._image_mean = images_container.images['mean'].data[()]

        # Imaging plane:
        if 'ImagingPlane' in self.nwbfile.imaging_planes:
            imaging_plane = self.nwbfile.imaging_planes['ImagingPlane']
            self._channel_names = [i.name for i in imaging_plane.optical_channel]

>>>>>>> ce4a1cae
    def __del__(self):
        self._io.close()

    def get_accepted_list(self):
        if self._accepted_list is None:
            return list(range(self.get_num_rois()))
        else:
            return np.where(self._accepted_list==1)[0].tolist()

    def get_rejected_list(self):
<<<<<<< HEAD
        return [a for a in self.get_roi_ids() if a not in set(self.get_accepted_list())]
=======
        return self._rejected_list
>>>>>>> ce4a1cae

    @property
    def roi_locations(self):
        if self._roi_locs is None:
            return None
        else:
            return self._roi_locs.data[:].T

    def get_roi_ids(self):
        return self._roi_idx
<<<<<<< HEAD

    def get_image_size(self):
        return self._extimage_dims

    @staticmethod
    def get_nwb_metadata(sgmextractor):
        """
        Converts metadata from the segmentation into nwb specific metadata
        Parameters
        ----------
        sgmextractor: SegmentationExtractor
        """
        metadata = {'NWBFile': {'session_start_time': datetime.now(),
                                'identifier': str(uuid.uuid4()),
                                'session_description': 'ses desc'},
                    'ophys': {'Device': [{'name': 'Microscope'}],
                              'Fluorescence': {'roi_response_series':[{'name': 'RoiResponseSeries',
                                                                       'description': 'array of raw fluorescence traces'}]},
                              'ImageSegmentation': {'plane_segmentations': [{'description': 'Segmented ROIs',
                                                                            'name': 'PlaneSegmentation'}]},
                              'ImagingPlane':[{'name': 'ImagingPlane',
                                               'description': 'imaging plane description',
                                               'excitation_lambda': 600.0,
                                               'indicator': 'GCaMP',
                                               'optical_channels': [{'name': 'OpticalChannel',
                                                                     'emission_lambda': 500.0,
                                                                     'description': 'description of optical channel'}]}],
                              'TwoPhotonSeries': [{'name': 'TwoPhotonSeries'}]}}
        # Optical Channel name:
        for i in range(sgmextractor.get_num_channels()):
            ch_name = sgmextractor.get_channel_names()[i]
            if i == 0:
                metadata['ophys']['ImagingPlane'][0]['optical_channels'][i]['name'] = ch_name
            else:
                metadata['ophys']['ImagingPlane'][0]['optical_channels'].append(dict(
                    name=ch_name,
                    emission_lambda=500.0,
                    description=f'{ch_name} description'
                ))

        # set roi_response_series rate:
        rate = np.float('NaN') if sgmextractor.get_sampling_frequency() is None else sgmextractor.get_sampling_frequency()
        for trace_name, trace_data in sgmextractor.get_traces_dict().items():
            if trace_name == 'raw':
                if trace_data is not None:
                    metadata['ophys']['Fluorescence']['roi_response_series'][0].update(rate=rate)
                continue
            if len(trace_data.shape) != 0:
                metadata['ophys']['Fluorescence']['roi_response_series'].append(dict(
                    name=trace_name.capitalize(),
                    description=f'description of {trace_name} traces',
                    rate=rate
                ))
        # TwoPhotonSeries update:
        metadata['ophys']['TwoPhotonSeries'][0].update(
            dimension=sgmextractor.get_image_size())
        return metadata
=======

    def get_image_size(self):
        return self.image_masks.shape[:2]
>>>>>>> ce4a1cae

    @staticmethod
    def write_segmentation(segext_obj, save_path, plane_num=0, metadata=None, file_overwrite=False):
        if os.path.exists(save_path) and not file_overwrite:
            nwbfile_exist = True
            file_mode = 'r+'
        else:
            if os.path.exists(save_path):
                os.remove(save_path)
            if not os.path.exists(os.path.dirname(save_path)):
                os.mkdir(os.path.dirname(save_path))
            nwbfile_exist = False
            file_mode = 'w'
        # parse metadata correctly:
        if isinstance(segext_obj, MultiSegmentationExtractor):
            segext_objs = segext_obj.segmentations
            if metadata is not None and not isinstance(metadata, list):
                raise ValueError('for MultiSegmentationExtractor enter metadata as a list of SegmentationExtractor metadata')
        else:
            segext_objs = [segext_obj]
        metadata_base_list = [NwbSegmentationExtractor.get_nwb_metadata(sgobj) for sgobj in segext_objs]
        print(f'writing nwb for {segext_obj.extractor_name}\n')
        # updating base metadata with new:
        for num, data in enumerate(metadata_base_list):
            metadata_input = metadata[num] if metadata else {}
            metadata_base_list[num] = nwb_metadata_recursive_update(metadata_base_list[num], metadata_input)
        #loop for every plane:
        with NWBHDF5IO(save_path, file_mode) as io:
            metadata_base_common = metadata_base_list[0]
            if nwbfile_exist:
                nwbfile = io.read()
            else:
                nwbfile = NWBFile(**metadata_base_common['NWBFile'])
                # Subject:
                if metadata_base_common.get('Subject'):
                    nwbfile.subject = Subject(**metadata_base_common['Subject'])

            # Processing Module:
            if 'ophys' not in nwbfile.processing:
                ophys = nwbfile.create_processing_module('ophys',
                                                             'contains optical physiology processed data')
            else:
                ophys = nwbfile.get_processing_module('ophys')

            for plane_no_loop, (segext_obj, metadata) in enumerate(zip(segext_objs, metadata_base_list)):
                # Device:
                if metadata['ophys']['Device'][0]['name'] not in nwbfile.devices:
                    nwbfile.create_device(**metadata['ophys']['Device'][0])

                # ImageSegmentation:
                image_segmentation_name = 'ImageSegmentation' if plane_no_loop==0 else f'ImageSegmentation_Plane{plane_no_loop}'
                if image_segmentation_name not in ophys.data_interfaces:
                    image_segmentation = ImageSegmentation(name=image_segmentation_name)
                    ophys.add_data_interface(image_segmentation)

                # OpticalChannel:
                optical_channels = [OpticalChannel(**i) for i in metadata['ophys']['ImagingPlane'][0]['optical_channels']]

                # ImagingPlane:
                image_plane_name = 'ImagingPlane' if plane_no_loop == 0 else f'ImagePlane_{plane_no_loop}'
                if image_plane_name not in nwbfile.imaging_planes.keys():
                    input_kwargs = dict(
                        name=image_plane_name,
                        description='no description',
                        device=nwbfile.get_device(metadata_base_common['ophys']['Device'][0]['name']),
                        excitation_lambda=np.nan,
                        imaging_rate=1.0,
                        indicator='unknown',
                        location='unknown'
                    )
                    _ = metadata['ophys']['ImagingPlane'][0].pop('optical_channels')
                    metadata['ophys']['ImagingPlane'][0].update(optical_channel=optical_channels)
                    input_kwargs.update(**metadata['ophys']['ImagingPlane'][0])
                    imaging_plane = nwbfile.create_imaging_plane(**input_kwargs)
                else:
                    imaging_plane = nwbfile.imaging_planes[image_plane_name]

                # PlaneSegmentation:
                input_kwargs = dict(
                    description='output from segmenting my favorite imaging plane',
                    imaging_plane=imaging_plane
                )
                if metadata['ophys']['ImageSegmentation']['plane_segmentations'][0]['name'] not in image_segmentation.plane_segmentations:
                    input_kwargs.update(**metadata['ophys']['ImageSegmentation']['plane_segmentations'][0])
                    ps = image_segmentation.create_plane_segmentation(**input_kwargs)
                    ps_exist = False
                else:
                    ps = image_segmentation.get_plane_segmentation(i['name'])
                    ps_exist = True

                # ROI add:
                image_masks = segext_obj.get_roi_image_masks()
                roi_ids = segext_obj.get_roi_ids()
                accepted_ids = [1 if k in segext_obj.get_accepted_list() else 0 for k in roi_ids]
                rejected_ids = [1 if k in segext_obj.get_rejected_list() else 0 for k in roi_ids]
                roi_locations = np.array(segext_obj.get_roi_locations()).T
                if not ps_exist:
                    ps.add_column(name='RoiCentroid',
                                  description='x,y location of centroid of the roi in image_mask')
                    ps.add_column(name='Accepted',
                                  description='1 if ROi was accepted or 0 if rejected as a cell during segmentation operation')
                    ps.add_column(name='Rejected',
                                  description='1 if ROi was rejected or 0 if accepted as a cell during segmentation operation')
                for num, row in enumerate(roi_ids): #Expects the existing ps to be a prior nwbsegext saved nwb file with existing columns
                    ps.add_row(id=row, image_mask=image_masks[:, :, num],
                               RoiCentroid=roi_locations[num,:],
                               Accepted=accepted_ids[num], Rejected=rejected_ids[num])

                # Fluorescence Traces:
                if 'Flourescence' not in ophys.data_interfaces:
                    fluorescence = Fluorescence()
                    ophys.add_data_interface(fluorescence)
                else:
                    fluorescence = ophys.data_interfaces['Fluorescence']
                roi_response_dict = segext_obj.get_traces_dict()
                roi_table_region = ps.create_roi_table_region(description=f'region for Imaging plane{plane_no_loop}',
                                                              region=list(range(segext_obj.get_num_rois())))
                rate = np.float('NaN') if segext_obj.get_sampling_frequency() is None else segext_obj.get_sampling_frequency()
                for i, j in roi_response_dict.items():
                    data = getattr(segext_obj, f'_roi_response_{i}')
                    if data is not None:
                        trace_name = 'RoiResponseSeries' if i == 'raw' else i.capitalize()
                        trace_name = trace_name if plane_no_loop==0 else trace_name+f'_Plane{plane_no_loop}'
                        input_kwargs = dict(name=trace_name, data=data.T, rois=roi_table_region, rate=rate)
                        if trace_name not in fluorescence.roi_response_series:
                            fluorescence.create_roi_response_series(**input_kwargs)

                # create Two Photon Series:
                if 'TwoPhotonSeries' not in nwbfile.acquisition:
                    warn('could not find TwoPhotonSeries, using ImagingExtractor to create an nwbfile')

                # adding images:
                images_dict = segext_obj.get_images_dict()
                images_name = 'SegmentationImages' if plane_no_loop==0 else f'SegmentationImages_Plane{plane_no_loop}'
                if images_name not in ophys.data_interfaces:
                    images = Images(images_name)
                    for img_name, img_no in images_dict.items():
                        if img_no is not None:
                            images.add_image(GrayscaleImage(name=img_name, data=img_no))
                    ophys.add(images)

            # saving NWB file:
            io.write(nwbfile)

        # test read
        with NWBHDF5IO(save_path, 'r') as io:
            io.read()<|MERGE_RESOLUTION|>--- conflicted
+++ resolved
@@ -2,23 +2,11 @@
 import uuid
 import numpy as np
 import yaml
-<<<<<<< HEAD
-from datetime import datetime
-from collections import abc
-from lazy_ops import DatasetView
-from pathlib import Path
-from warnings import warn
-from ...imagingextractor import ImagingExtractor
-from ...segmentationextractor import SegmentationExtractor
-from ...multisegmentationextractor import MultiSegmentationExtractor
-from copy import deepcopy
-=======
 from lazy_ops import DatasetView
 from ...imagingextractor import ImagingExtractor
 from ...segmentationextractor import SegmentationExtractor
 from ...extraction_tools import check_get_frames_args, _pixel_mask_extractor
 
->>>>>>> ce4a1cae
 
 try:
     from pynwb import NWBHDF5IO, TimeSeries, NWBFile
@@ -32,25 +20,6 @@
     HAVE_NWB = True
 except ModuleNotFoundError:
     HAVE_NWB = False
-
-
-def nwb_metadata_recursive_update(metadata_base, metadata_input):
-    return_dict = deepcopy(metadata_base)
-    for base_key, base_val in return_dict.items():
-        if metadata_input.get(base_key):
-            if isinstance(base_val,dict):
-                return_dict[base_key] = nwb_metadata_recursive_update(base_val, metadata_input[base_key])
-            elif isinstance(base_val,list):
-                if isinstance(metadata_input[base_key], list):
-                    list_len = min(len(base_val),len(metadata_input[base_key]))
-                    for base_val_num in range(list_len):
-                        return_dict[base_key][base_val_num] = \
-                            nwb_metadata_recursive_update(return_dict[base_key][base_val_num], metadata_input[base_key][base_val_num])
-                else:
-                    continue
-            else:
-                return_dict[base_key] = metadata_input[base_key]
-    return return_dict
 
 
 def check_nwb_install():
@@ -211,85 +180,6 @@
         self.image_masks = None
         self._roi_locs = None
         self._accepted_list = None
-<<<<<<< HEAD
-        self._io = NWBHDF5IO(file_path, mode='r+')
-        nwbfile = self._io.read()
-        self.nwbfile = nwbfile
-        _nwbchildren_type = [type(i).__name__ for i in nwbfile.all_children()]
-        _nwbchildren_name = [i.name for i in nwbfile.all_children()]
-        _procssing_module = [_nwbchildren_name[f]
-                             for f, u in enumerate(_nwbchildren_type) if u == 'ProcessingModule']
-        mod = nwbfile.processing[_procssing_module[0]]
-        if len(_procssing_module) > 1:
-            print('multiple processing modules found, picking the first one')
-        elif not mod:
-            raise Exception('no processing module found')
-
-        # Extract image_mask/background:
-        _plane_segmentation_exist = [i for i, e in enumerate(
-            _nwbchildren_type) if e == 'PlaneSegmentation']
-        if not _plane_segmentation_exist:
-            print('could not find a plane segmentation to contain image mask')
-        else:
-            ps = nwbfile.all_children()[_plane_segmentation_exist[0]]
-        # self.image_masks = np.moveaxis(np.array(ps['image_mask'].data), [0, 1, 2], [2, 0, 1])
-        if 'image_mask' in ps.colnames:
-            self.image_masks = DatasetView(ps['image_mask'].data).lazy_transpose([1, 2, 0])
-        if 'RoiCentroid' in ps.colnames:
-            self._roi_locs = ps['RoiCentroid']
-        if 'Accepted' in ps.colnames:
-            self._accepted_list = ps['Accepted'].data[:]
-        # Extract Image dimensions:
-
-        # Extract roi_response:
-        roi_names = [_nwbchildren_name[val]
-                      for val, i in enumerate(_nwbchildren_type) if i == 'RoiResponseSeries']
-        if not roi_names:
-            raise Exception('no ROI response series found')
-        else:
-            for trace_name in ['roiresponseseries', 'dff', 'neuropil', 'deconvolved']:
-                trace_name_nwb = [j for j,i in enumerate(roi_names) if trace_name in i.lower()]
-                if trace_name_nwb:
-                    trace_name_segext = 'raw' if trace_name == 'roiresponseseries' else trace_name
-                    setattr(self,f'_roi_response_{trace_name_segext}',
-                            mod['Fluorescence'].get_roi_response_series(roi_names[trace_name_nwb[0]]).data[:].T)
-
-        # Extract samp_freq:
-        self._sampling_frequency = mod['Fluorescence'].get_roi_response_series(roi_names[0]).rate
-        # Extract get_num_rois()/ids:
-        self._roi_idx = np.array(ps.id.data)
-
-        # Imaging plane:
-        _optical_channel_exist = [i for i, e in enumerate(
-            _nwbchildren_type) if e == 'OpticalChannel']
-        if _optical_channel_exist:
-            self._channel_names = []
-            for i in _optical_channel_exist:
-                self._channel_names.append(nwbfile.all_children()[i].name)
-        # Movie location:
-        _image_series_exist = [i for i, e in enumerate(
-            _nwbchildren_type) if e == 'TwoPhotonSeries']
-        if not _image_series_exist:
-            self._extimage_dims = None
-        else:
-            self._raw_movie_file_location = \
-                nwbfile.all_children()[_image_series_exist[0]].external_file[:][0]
-            self._extimage_dims = \
-                nwbfile.all_children()[_image_series_exist[0]].dimension
-
-        # property name/data extraction:
-        self._property_name_exist = [
-            i for i in ps.colnames if i not in ['image_mask', 'pixel_mask']]
-        self.property_vals = []
-        for i in self._property_name_exist:
-            self.property_vals.append(np.array(ps[i].data))
-
-        #Extracting stores images as GrayscaleImages:
-        _greyscaleimages = [i for i in nwbfile.all_children() if type(i).__name__ == 'GrayscaleImage']
-        self._image_correlation = [i.data[()] for i in _greyscaleimages if 'corr' in i.name.lower()][0]
-        self._image_mean = [i.data[()] for i in _greyscaleimages if 'mean' in i.name.lower()][0]
-
-=======
         self._rejected_list = None
         self._io = NWBHDF5IO(file_path, mode='r')
         self.nwbfile = self._io.read()
@@ -352,7 +242,6 @@
             imaging_plane = self.nwbfile.imaging_planes['ImagingPlane']
             self._channel_names = [i.name for i in imaging_plane.optical_channel]
 
->>>>>>> ce4a1cae
     def __del__(self):
         self._io.close()
 
@@ -363,11 +252,7 @@
             return np.where(self._accepted_list==1)[0].tolist()
 
     def get_rejected_list(self):
-<<<<<<< HEAD
-        return [a for a in self.get_roi_ids() if a not in set(self.get_accepted_list())]
-=======
         return self._rejected_list
->>>>>>> ce4a1cae
 
     @property
     def roi_locations(self):
@@ -378,213 +263,143 @@
 
     def get_roi_ids(self):
         return self._roi_idx
-<<<<<<< HEAD
-
-    def get_image_size(self):
-        return self._extimage_dims
-
-    @staticmethod
-    def get_nwb_metadata(sgmextractor):
-        """
-        Converts metadata from the segmentation into nwb specific metadata
-        Parameters
-        ----------
-        sgmextractor: SegmentationExtractor
-        """
-        metadata = {'NWBFile': {'session_start_time': datetime.now(),
-                                'identifier': str(uuid.uuid4()),
-                                'session_description': 'ses desc'},
-                    'ophys': {'Device': [{'name': 'Microscope'}],
-                              'Fluorescence': {'roi_response_series':[{'name': 'RoiResponseSeries',
-                                                                       'description': 'array of raw fluorescence traces'}]},
-                              'ImageSegmentation': {'plane_segmentations': [{'description': 'Segmented ROIs',
-                                                                            'name': 'PlaneSegmentation'}]},
-                              'ImagingPlane':[{'name': 'ImagingPlane',
-                                               'description': 'imaging plane description',
-                                               'excitation_lambda': 600.0,
-                                               'indicator': 'GCaMP',
-                                               'optical_channels': [{'name': 'OpticalChannel',
-                                                                     'emission_lambda': 500.0,
-                                                                     'description': 'description of optical channel'}]}],
-                              'TwoPhotonSeries': [{'name': 'TwoPhotonSeries'}]}}
-        # Optical Channel name:
-        for i in range(sgmextractor.get_num_channels()):
-            ch_name = sgmextractor.get_channel_names()[i]
-            if i == 0:
-                metadata['ophys']['ImagingPlane'][0]['optical_channels'][i]['name'] = ch_name
-            else:
-                metadata['ophys']['ImagingPlane'][0]['optical_channels'].append(dict(
-                    name=ch_name,
-                    emission_lambda=500.0,
-                    description=f'{ch_name} description'
-                ))
-
-        # set roi_response_series rate:
-        rate = np.float('NaN') if sgmextractor.get_sampling_frequency() is None else sgmextractor.get_sampling_frequency()
-        for trace_name, trace_data in sgmextractor.get_traces_dict().items():
-            if trace_name == 'raw':
-                if trace_data is not None:
-                    metadata['ophys']['Fluorescence']['roi_response_series'][0].update(rate=rate)
-                continue
-            if len(trace_data.shape) != 0:
-                metadata['ophys']['Fluorescence']['roi_response_series'].append(dict(
-                    name=trace_name.capitalize(),
-                    description=f'description of {trace_name} traces',
-                    rate=rate
-                ))
-        # TwoPhotonSeries update:
-        metadata['ophys']['TwoPhotonSeries'][0].update(
-            dimension=sgmextractor.get_image_size())
-        return metadata
-=======
 
     def get_image_size(self):
         return self.image_masks.shape[:2]
->>>>>>> ce4a1cae
 
     @staticmethod
-    def write_segmentation(segext_obj, save_path, plane_num=0, metadata=None, file_overwrite=False):
-        if os.path.exists(save_path) and not file_overwrite:
-            nwbfile_exist = True
-            file_mode = 'r+'
-        else:
-            if os.path.exists(save_path):
-                os.remove(save_path)
-            if not os.path.exists(os.path.dirname(save_path)):
-                os.mkdir(os.path.dirname(save_path))
-            nwbfile_exist = False
-            file_mode = 'w'
-        # parse metadata correctly:
-        if isinstance(segext_obj, MultiSegmentationExtractor):
-            segext_objs = segext_obj.segmentations
-            if metadata is not None and not isinstance(metadata, list):
-                raise ValueError('for MultiSegmentationExtractor enter metadata as a list of SegmentationExtractor metadata')
-        else:
-            segext_objs = [segext_obj]
-        metadata_base_list = [NwbSegmentationExtractor.get_nwb_metadata(sgobj) for sgobj in segext_objs]
-        print(f'writing nwb for {segext_obj.extractor_name}\n')
-        # updating base metadata with new:
-        for num, data in enumerate(metadata_base_list):
-            metadata_input = metadata[num] if metadata else {}
-            metadata_base_list[num] = nwb_metadata_recursive_update(metadata_base_list[num], metadata_input)
-        #loop for every plane:
-        with NWBHDF5IO(save_path, file_mode) as io:
-            metadata_base_common = metadata_base_list[0]
-            if nwbfile_exist:
-                nwbfile = io.read()
+    def write_segmentation(segext_obj, savepath, metadata_dict, **kwargs):
+        if isinstance(metadata_dict, str):
+            with open(metadata_dict, 'r') as f:
+                metadata_dict = yaml.safe_load(f)
+
+        # NWBfile:
+        nwbfile_args = dict(identifier=str(uuid.uuid4()), )
+        if 'NWBFile' in metadata_dict:
+            nwbfile_args.update(**metadata_dict['NWBFile'])
+        nwbfile = NWBFile(**nwbfile_args)
+
+        # Subject:
+        if 'Subject' in metadata_dict:
+            nwbfile.subject = Subject(**metadata_dict['Subject'])
+
+        # Device:
+        if isinstance(metadata_dict['ophys']['Device'], list):
+            for devices in metadata_dict['ophys']['Device']:
+                nwbfile.create_device(**devices)
+        else:
+            nwbfile.create_device(**metadata_dict['ophys']['Device'])
+
+        # Processing Module:
+        ophys_mod = nwbfile.create_processing_module('ophys',
+                                                     'contains optical physiology processed data')
+
+        # ImageSegmentation:
+        image_segmentation = ImageSegmentation(metadata_dict['ophys']['ImageSegmentation']['name'])
+        ophys_mod.add_data_interface(image_segmentation)
+
+        # OpticalChannel:
+        channel_names = segext_obj.get_channel_names()
+        input_args = [dict(name=i) for i in channel_names]
+        for j, i in enumerate(metadata_dict['ophys']['ImagingPlane']['optical_channel']):
+            input_args[j].update(**i)
+        optical_channels = [OpticalChannel(input_args[j]) for j, i in enumerate(channel_names)]
+
+        # ImagingPlane:
+        input_kwargs = [dict(
+            name='ImagingPlane',
+            description='no description',
+            device=i,
+            excitation_lambda=np.nan,
+            optical_channel=optical_channels,
+            imaging_rate=1.0,
+            indicator='unknown',
+            location='unknown'
+        ) for i in nwbfile.devices.values()]
+        [input_kwargs[j].update(**i) for j, i in enumerate(metadata_dict['ophys']['ImagingPlane'])]  # update with
+        # metadata
+        imaging_planes = [nwbfile.create_imaging_plane(i) for i in input_kwargs]
+
+        # PlaneSegmentation:
+        input_kwargs = [dict(
+            name='PlaneSegmentation',
+            description='output from segmenting my favorite imaging plane',
+            imaging_plane=i
+        ) for i in imaging_planes]
+        [input_kwargs[j].update(**i) for j, i in
+         enumerate(metadata_dict['ophys']['ImageSegmentation']['plane_segmentations'])]  # update with metadata
+        ps = [image_segmentation.create_plane_segmentation(i) for i in input_kwargs]
+
+        # ROI add:
+        pixel_mask_exist = segext_obj.get_pixel_masks() is not None
+        for i, roiid in enumerate(segext_obj.roi_idx):
+            if pixel_mask_exist:
+                [ps_loop.add_roi(
+                    id=roiid,
+                    pixel_mask=segext_obj.get_pixel_masks(roi_ids=[roiid])[:, 0:-1])
+                 for ps_loop in ps]
             else:
-                nwbfile = NWBFile(**metadata_base_common['NWBFile'])
-                # Subject:
-                if metadata_base_common.get('Subject'):
-                    nwbfile.subject = Subject(**metadata_base_common['Subject'])
-
-            # Processing Module:
-            if 'ophys' not in nwbfile.processing:
-                ophys = nwbfile.create_processing_module('ophys',
-                                                             'contains optical physiology processed data')
-            else:
-                ophys = nwbfile.get_processing_module('ophys')
-
-            for plane_no_loop, (segext_obj, metadata) in enumerate(zip(segext_objs, metadata_base_list)):
-                # Device:
-                if metadata['ophys']['Device'][0]['name'] not in nwbfile.devices:
-                    nwbfile.create_device(**metadata['ophys']['Device'][0])
-
-                # ImageSegmentation:
-                image_segmentation_name = 'ImageSegmentation' if plane_no_loop==0 else f'ImageSegmentation_Plane{plane_no_loop}'
-                if image_segmentation_name not in ophys.data_interfaces:
-                    image_segmentation = ImageSegmentation(name=image_segmentation_name)
-                    ophys.add_data_interface(image_segmentation)
-
-                # OpticalChannel:
-                optical_channels = [OpticalChannel(**i) for i in metadata['ophys']['ImagingPlane'][0]['optical_channels']]
-
-                # ImagingPlane:
-                image_plane_name = 'ImagingPlane' if plane_no_loop == 0 else f'ImagePlane_{plane_no_loop}'
-                if image_plane_name not in nwbfile.imaging_planes.keys():
-                    input_kwargs = dict(
-                        name=image_plane_name,
-                        description='no description',
-                        device=nwbfile.get_device(metadata_base_common['ophys']['Device'][0]['name']),
-                        excitation_lambda=np.nan,
-                        imaging_rate=1.0,
-                        indicator='unknown',
-                        location='unknown'
-                    )
-                    _ = metadata['ophys']['ImagingPlane'][0].pop('optical_channels')
-                    metadata['ophys']['ImagingPlane'][0].update(optical_channel=optical_channels)
-                    input_kwargs.update(**metadata['ophys']['ImagingPlane'][0])
-                    imaging_plane = nwbfile.create_imaging_plane(**input_kwargs)
-                else:
-                    imaging_plane = nwbfile.imaging_planes[image_plane_name]
-
-                # PlaneSegmentation:
-                input_kwargs = dict(
-                    description='output from segmenting my favorite imaging plane',
-                    imaging_plane=imaging_plane
-                )
-                if metadata['ophys']['ImageSegmentation']['plane_segmentations'][0]['name'] not in image_segmentation.plane_segmentations:
-                    input_kwargs.update(**metadata['ophys']['ImageSegmentation']['plane_segmentations'][0])
-                    ps = image_segmentation.create_plane_segmentation(**input_kwargs)
-                    ps_exist = False
-                else:
-                    ps = image_segmentation.get_plane_segmentation(i['name'])
-                    ps_exist = True
-
-                # ROI add:
-                image_masks = segext_obj.get_roi_image_masks()
-                roi_ids = segext_obj.get_roi_ids()
-                accepted_ids = [1 if k in segext_obj.get_accepted_list() else 0 for k in roi_ids]
-                rejected_ids = [1 if k in segext_obj.get_rejected_list() else 0 for k in roi_ids]
-                roi_locations = np.array(segext_obj.get_roi_locations()).T
-                if not ps_exist:
-                    ps.add_column(name='RoiCentroid',
-                                  description='x,y location of centroid of the roi in image_mask')
-                    ps.add_column(name='Accepted',
-                                  description='1 if ROi was accepted or 0 if rejected as a cell during segmentation operation')
-                    ps.add_column(name='Rejected',
-                                  description='1 if ROi was rejected or 0 if accepted as a cell during segmentation operation')
-                for num, row in enumerate(roi_ids): #Expects the existing ps to be a prior nwbsegext saved nwb file with existing columns
-                    ps.add_row(id=row, image_mask=image_masks[:, :, num],
-                               RoiCentroid=roi_locations[num,:],
-                               Accepted=accepted_ids[num], Rejected=rejected_ids[num])
-
-                # Fluorescence Traces:
-                if 'Flourescence' not in ophys.data_interfaces:
-                    fluorescence = Fluorescence()
-                    ophys.add_data_interface(fluorescence)
-                else:
-                    fluorescence = ophys.data_interfaces['Fluorescence']
-                roi_response_dict = segext_obj.get_traces_dict()
-                roi_table_region = ps.create_roi_table_region(description=f'region for Imaging plane{plane_no_loop}',
-                                                              region=list(range(segext_obj.get_num_rois())))
-                rate = np.float('NaN') if segext_obj.get_sampling_frequency() is None else segext_obj.get_sampling_frequency()
-                for i, j in roi_response_dict.items():
-                    data = getattr(segext_obj, f'_roi_response_{i}')
-                    if data is not None:
-                        trace_name = 'RoiResponseSeries' if i == 'raw' else i.capitalize()
-                        trace_name = trace_name if plane_no_loop==0 else trace_name+f'_Plane{plane_no_loop}'
-                        input_kwargs = dict(name=trace_name, data=data.T, rois=roi_table_region, rate=rate)
-                        if trace_name not in fluorescence.roi_response_series:
-                            fluorescence.create_roi_response_series(**input_kwargs)
-
-                # create Two Photon Series:
-                if 'TwoPhotonSeries' not in nwbfile.acquisition:
-                    warn('could not find TwoPhotonSeries, using ImagingExtractor to create an nwbfile')
-
-                # adding images:
-                images_dict = segext_obj.get_images_dict()
-                images_name = 'SegmentationImages' if plane_no_loop==0 else f'SegmentationImages_Plane{plane_no_loop}'
-                if images_name not in ophys.data_interfaces:
-                    images = Images(images_name)
-                    for img_name, img_no in images_dict.items():
-                        if img_no is not None:
-                            images.add_image(GrayscaleImage(name=img_name, data=img_no))
-                    ophys.add(images)
-
-            # saving NWB file:
+                [ps_loop.add_roi(
+                    id=roiid,
+                    image_mask=segext_obj.get_image_masks(roi_ids=[roiid]))
+                 for ps_loop in ps]
+
+        # adding columns to ROI table:
+        [ps_loop.add_column(name='RoiCentroid',
+                            description='x,y location of centroid of the roi in image_mask',
+                            data=np.array(segext_obj.get_roi_locations()).T)
+         for ps_loop in ps]
+        accepted = np.zeros(segext_obj.no_rois)
+        for j, i in enumerate(segext_obj.roi_idx):
+            if i in segext_obj.accepted_list:
+                accepted[j] = 1
+        [ps_loop.add_column(name='Accepted',
+                            description='1 if ROi was accepted or 0 if rejected as a cell during segmentation operation',
+                            data=accepted)
+         for ps_loop in ps]
+
+        # Fluorescence Traces:
+        input_kwargs = dict(
+            rois=ps[0].create_roi_table_region('NeuronROIs', region=list(range(segext_obj.no_rois))),
+            starting_time=0.0,
+            rate=segext_obj.get_sampling_frequency(),
+            unit='lumens'
+        )
+        container_type = [i for i in metadata_dict['ophys'].keys() if i in ['DfOverF','Fluorescence']][0]
+        f_container = eval(container_type+'()')
+        ophys_mod.add_data_interface(f_container)
+        for i in metadata_dict['ophys'][container_type]['roi_response_series']:
+            i.update(**input_kwargs,data=segext_obj.get_traces_info()[i['name']].T)
+            f_container.create_roi_response_series(**i)
+
+        # create TwoPhotonSeries:
+        input_kwargs = [dict(
+            name='TwoPhotonSeries',
+            description='no description',
+            imaging_plane=i,
+            external_file=[segext_obj.get_movie_location()],
+            format='external',
+            rate=segext_obj.get_sampling_frequency(),
+            starting_time=0.0,
+            starting_frame=[0],
+            dimension=segext_obj.image_dims
+        ) for i in imaging_planes]
+        [input_kwargs[j].update(**i) for j, i in enumerate(metadata_dict['ophys']['TwoPhotonSeries'])]
+        [nwbfile.add_acquisition(TwoPhotonSeries(**i)) for i in input_kwargs]
+
+        # adding images:
+        images_dict = segext_obj.get_images()
+        if images_dict is not None:
+            for img_set_name, img_set in images_dict.items():
+                images = Images(img_set_name)
+                for img_name, img_no in img_set.items():
+                    images.add_image(GrayscaleImage(name=img_name, data=img_no))
+                ophys_mod.add(images)
+
+        # saving NWB file:
+        with NWBHDF5IO(savepath, 'w') as io:
             io.write(nwbfile)
 
         # test read
-        with NWBHDF5IO(save_path, 'r') as io:
+        with NWBHDF5IO(savepath, 'r') as io:
             io.read()