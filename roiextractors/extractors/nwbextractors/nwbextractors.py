--- conflicted
+++ resolved
@@ -1,7 +1,6 @@
 import os
 import uuid
 import numpy as np
-<<<<<<< HEAD
 from warnings import warn
 from pathlib import Path
 from lazy_ops import DatasetView
@@ -11,19 +10,6 @@
 from ...segmentationextractor import SegmentationExtractor
 from ...multisegmentationextractor import MultiSegmentationExtractor
 from ...extraction_tools import check_get_frames_args, dict_recursive_update
-=======
-import yaml
-from datetime import datetime
-from collections import abc
-from lazy_ops import DatasetView
-from pathlib import Path
-from warnings import warn
-from ...imagingextractor import ImagingExtractor
-from ...segmentationextractor import SegmentationExtractor
-from ...multisegmentationextractor import MultiSegmentationExtractor
-from ...extraction_tools import PathType, check_get_frames_args, check_get_videos_args, _pixel_mask_extractor
-from copy import deepcopy
->>>>>>> ae630f0d
 
 try:
     from pynwb import NWBHDF5IO, TimeSeries, NWBFile
@@ -37,22 +23,6 @@
     HAVE_NWB = True
 except ModuleNotFoundError:
     HAVE_NWB = False
-
-def dict_recursive_update(base, input_):
-    for key, val in input_.items():
-        if key in base and isinstance(val, dict) and isinstance(base[key], dict):
-            dict_recursive_update(base[key], val)
-        elif key in base and isinstance(val, list) and isinstance(base[key], list):
-            for i, input_list_item in enumerate(val):
-                if len(base[key]) < i:
-                    if isinstance(base[key][i], dict) and isinstance(input_list_item, dict):
-                        dict_recursive_update(base[key][i], input_list_item)
-                    else:
-                        base[key][i] = input_list_item
-                else:
-                    base[key].append(input_list_item)
-        else:
-            base[key] = val
 
 
 def check_nwb_install():
@@ -310,7 +280,6 @@
                                 'identifier': str(uuid.uuid4()),
                                 'session_description': 'no description'},
                     'ophys': {'Device': [{'name': 'Microscope'}],
-<<<<<<< HEAD
                               'Fluorescence': {'roi_response_series': [{'name': 'RoiResponseSeries',
                                                                         'description': 'array of raw fluorescence traces'}]},
                               'ImageSegmentation': {'plane_segmentations': [{'description': 'Segmented ROIs',
@@ -323,20 +292,6 @@
                                                 'optical_channels': [{'name': 'OpticalChannel',
                                                                       'emission_lambda': np.nan,
                                                                       'description': 'no description'}]}],
-=======
-                              'Fluorescence': {'roi_response_series':[{'name': 'RoiResponseSeries',
-                                                                       'description': 'array of raw fluorescence traces'}]},
-                              'ImageSegmentation': {'plane_segmentations': [{'description': 'Segmented ROIs',
-                                                                            'name': 'PlaneSegmentation'}]},
-                              'ImagingPlane':[{'name': 'ImagingPlane',
-                                               'description': 'no description',
-                                               'excitation_lambda': np.nan,
-                                               'indicator': 'unknown',
-                                               'location': 'unknown',
-                                               'optical_channels': [{'name': 'OpticalChannel',
-                                                                     'emission_lambda': np.nan,
-                                                                     'description': 'no description'}]}],
->>>>>>> ae630f0d
                               'TwoPhotonSeries': [{'name': 'TwoPhotonSeries'}]}}
         # Optical Channel name:
         for i in range(sgmextractor.get_num_channels()):
@@ -351,12 +306,8 @@
                 ))
 
         # set roi_response_series rate:
-<<<<<<< HEAD
         rate = np.float(
             'NaN') if sgmextractor.get_sampling_frequency() is None else sgmextractor.get_sampling_frequency()
-=======
-        rate = np.float('NaN') if sgmextractor.get_sampling_frequency() is None else sgmextractor.get_sampling_frequency()
->>>>>>> ae630f0d
         for trace_name, trace_data in sgmextractor.get_traces_dict().items():
             if trace_name == 'raw':
                 if trace_data is not None:
@@ -376,7 +327,6 @@
         return metadata
 
     @staticmethod
-<<<<<<< HEAD
     def write_segmentation(segext_obj, save_path, plane_num=0, metadata=None, overwrite=False):
         save_path = Path(save_path)
         assert save_path.suffix == '.nwb'
@@ -404,42 +354,16 @@
             segext_objs = [segext_obj]
         metadata_base_list = [NwbSegmentationExtractor.get_nwb_metadata(sgobj) for sgobj in segext_objs]
 
-=======
-    def write_segmentation(segext_obj, save_path, plane_num=0, metadata=None, file_overwrite=False):
-        if os.path.exists(save_path) and not file_overwrite:
-            nwbfile_exist = True
-            file_mode = 'r+'
-        else:
-            if os.path.exists(save_path):
-                os.remove(save_path)
-            if not os.path.exists(os.path.dirname(save_path)):
-                os.mkdir(os.path.dirname(save_path))
-            nwbfile_exist = False
-            file_mode = 'w'
-        # parse metadata correctly:
-        if isinstance(segext_obj, MultiSegmentationExtractor):
-            segext_objs = segext_obj.segmentations
-            if metadata is not None and not isinstance(metadata, list):
-                raise ValueError('for MultiSegmentationExtractor enter metadata as a list of SegmentationExtractor metadata')
-        else:
-            segext_objs = [segext_obj]
-        metadata_base_list = [NwbSegmentationExtractor.get_nwb_metadata(sgobj) for sgobj in segext_objs]
->>>>>>> ae630f0d
         print(f'writing nwb for {segext_obj.extractor_name}\n')
         # updating base metadata with new:
         for num, data in enumerate(metadata_base_list):
             metadata_input = metadata[num] if metadata else {}
             metadata_base_list[num] = dict_recursive_update(metadata_base_list[num], metadata_input)
-<<<<<<< HEAD
         # loop for every plane:
-=======
-        #loop for every plane:
->>>>>>> ae630f0d
         with NWBHDF5IO(save_path, file_mode) as io:
             metadata_base_common = metadata_base_list[0]
             if nwbfile_exist:
                 nwbfile = io.read()
-<<<<<<< HEAD
             else:
                 nwbfile = NWBFile(**metadata_base_common['NWBFile'])
                 # Subject:
@@ -451,19 +375,6 @@
                 ophys = nwbfile.create_processing_module('ophys',
                                                          'contains optical physiology processed data')
             else:
-=======
-            else:
-                nwbfile = NWBFile(**metadata_base_common['NWBFile'])
-                # Subject:
-                if metadata_base_common.get('Subject'):
-                    nwbfile.subject = Subject(**metadata_base_common['Subject'])
-
-            # Processing Module:
-            if 'ophys' not in nwbfile.processing:
-                ophys = nwbfile.create_processing_module('ophys',
-                                                             'contains optical physiology processed data')
-            else:
->>>>>>> ae630f0d
                 ophys = nwbfile.get_processing_module('ophys')
 
             for plane_no_loop, (segext_obj, metadata) in enumerate(zip(segext_objs, metadata_base_list)):
@@ -472,22 +383,14 @@
                     nwbfile.create_device(**metadata['ophys']['Device'][0])
 
                 # ImageSegmentation:
-<<<<<<< HEAD
                 image_segmentation_name = 'ImageSegmentation' if plane_no_loop == 0 else f'ImageSegmentation_Plane{plane_no_loop}'
-=======
-                image_segmentation_name = 'ImageSegmentation' if plane_no_loop==0 else f'ImageSegmentation_Plane{plane_no_loop}'
->>>>>>> ae630f0d
                 if image_segmentation_name not in ophys.data_interfaces:
                     image_segmentation = ImageSegmentation(name=image_segmentation_name)
                     ophys.add_data_interface(image_segmentation)
 
                 # OpticalChannel:
-<<<<<<< HEAD
                 optical_channels = [OpticalChannel(**i) for i in
                                     metadata['ophys']['ImagingPlane'][0]['optical_channels']]
-=======
-                optical_channels = [OpticalChannel(**i) for i in metadata['ophys']['ImagingPlane'][0]['optical_channels']]
->>>>>>> ae630f0d
 
                 # ImagingPlane:
                 image_plane_name = 'ImagingPlane' if plane_no_loop == 0 else f'ImagePlane_{plane_no_loop}'
@@ -508,12 +411,8 @@
                     description='output from segmenting imaging plane',
                     imaging_plane=imaging_plane
                 )
-<<<<<<< HEAD
                 if metadata['ophys']['ImageSegmentation']['plane_segmentations'][0][
                     'name'] not in image_segmentation.plane_segmentations:
-=======
-                if metadata['ophys']['ImageSegmentation']['plane_segmentations'][0]['name'] not in image_segmentation.plane_segmentations:
->>>>>>> ae630f0d
                     input_kwargs.update(**metadata['ophys']['ImageSegmentation']['plane_segmentations'][0])
                     ps = image_segmentation.create_plane_segmentation(**input_kwargs)
                     ps_exist = False
@@ -534,16 +433,10 @@
                                   description='1 if ROi was accepted or 0 if rejected as a cell during segmentation operation')
                     ps.add_column(name='Rejected',
                                   description='1 if ROi was rejected or 0 if accepted as a cell during segmentation operation')
-<<<<<<< HEAD
                 for num, row in enumerate(
                         roi_ids):  # Expects the existing ps to be a prior nwbsegext saved nwb file with existing columns
                     ps.add_row(id=row, image_mask=image_masks[:, :, num],
                                RoiCentroid=roi_locations[num, :],
-=======
-                for num, row in enumerate(roi_ids): #Expects the existing ps to be a prior nwbsegext saved nwb file with existing columns
-                    ps.add_row(id=row, image_mask=image_masks[:, :, num],
-                               RoiCentroid=roi_locations[num,:],
->>>>>>> ae630f0d
                                Accepted=accepted_ids[num], Rejected=rejected_ids[num])
 
                 # Fluorescence Traces:
@@ -555,21 +448,13 @@
                 roi_response_dict = segext_obj.get_traces_dict()
                 roi_table_region = ps.create_roi_table_region(description=f'region for Imaging plane{plane_no_loop}',
                                                               region=list(range(segext_obj.get_num_rois())))
-<<<<<<< HEAD
                 rate = np.float(
                     'NaN') if segext_obj.get_sampling_frequency() is None else segext_obj.get_sampling_frequency()
-=======
-                rate = np.float('NaN') if segext_obj.get_sampling_frequency() is None else segext_obj.get_sampling_frequency()
->>>>>>> ae630f0d
                 for i, j in roi_response_dict.items():
                     data = getattr(segext_obj, f'_roi_response_{i}')
                     if data is not None:
                         trace_name = 'RoiResponseSeries' if i == 'raw' else i.capitalize()
-<<<<<<< HEAD
                         trace_name = trace_name if plane_no_loop == 0 else trace_name + f'_Plane{plane_no_loop}'
-=======
-                        trace_name = trace_name if plane_no_loop==0 else trace_name+f'_Plane{plane_no_loop}'
->>>>>>> ae630f0d
                         input_kwargs = dict(name=trace_name, data=data.T, rois=roi_table_region, rate=rate)
                         if trace_name not in fluorescence.roi_response_series:
                             fluorescence.create_roi_response_series(**input_kwargs)
@@ -580,11 +465,7 @@
 
                 # adding images:
                 images_dict = segext_obj.get_images_dict()
-<<<<<<< HEAD
                 images_name = 'SegmentationImages' if plane_no_loop == 0 else f'SegmentationImages_Plane{plane_no_loop}'
-=======
-                images_name = 'SegmentationImages' if plane_no_loop==0 else f'SegmentationImages_Plane{plane_no_loop}'
->>>>>>> ae630f0d
                 if images_name not in ophys.data_interfaces:
                     images = Images(images_name)
                     for img_name, img_no in images_dict.items():
