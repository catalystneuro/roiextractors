--- conflicted
+++ resolved
@@ -8,9 +8,9 @@
 import numpy as np
 from lazy_ops import DatasetView
 
-from ...extraction_tools import FloatType, IntType, \
-    check_get_frames_args, check_get_videos_args, dict_recursive_update
-from ...extraction_tools import PathType
+from ...extraction_tools import PathType, FloatType, IntType, \
+    check_get_frames_args, check_get_videos_args, _pixel_mask_extractor, \
+    dict_recursive_update
 from ...imagingextractor import ImagingExtractor
 from ...multisegmentationextractor import MultiSegmentationExtractor
 from ...segmentationextractor import SegmentationExtractor
@@ -678,11 +678,7 @@
                 image_segmentation_name = 'ImageSegmentation' if plane_no_loop == 0 else f'ImageSegmentation_Plane{plane_no_loop}'
                 if image_segmentation_name not in ophys.data_interfaces:
                     image_segmentation = ImageSegmentation(name=image_segmentation_name)
-<<<<<<< HEAD
                     ophys.add(image_segmentation)
-=======
-                    ophys.add_data_interface(image_segmentation)
->>>>>>> 34da7e0c
                 else:
                     image_segmentation = ophys.data_interfaces.get(image_segmentation_name)
 
