import os
import uuid
import numpy as np
import yaml
<<<<<<< HEAD
from datetime import datetime
from collections import abc
=======
from ...imagingextractor import ImagingExtractor
from ...segmentationextractor import SegmentationExtractor
>>>>>>> 59572e21
from lazy_ops import DatasetView
from pathlib import Path

from ...imagingextractor import ImagingExtractor
from ...segmentationextractor import SegmentationExtractor
from ...extraction_tools import ArrayType, PathType, check_get_frames_args, check_get_videos_args, get_video_shape

try:
    from pynwb import NWBHDF5IO, TimeSeries, NWBFile
    from pynwb.base import Images
    from pynwb.image import GrayscaleImage
    from pynwb.ophys import ImageSegmentation, Fluorescence, OpticalChannel, TwoPhotonSeries, DfOverF
    from pynwb.file import Subject
    from pynwb.device import Device
    from hdmf.data_utils import DataChunkIterator

    HAVE_NWB = True
except ModuleNotFoundError:
    HAVE_NWB = False


def check_nwb_install():
    assert HAVE_NWB, "To use the Nwb extractors, install pynwb: \n\n pip install pynwb\n\n"


def set_dynamic_table_property(dynamic_table, ids, row_ids, property_name, values, index=False,
                               default_value=np.nan, description='no description'):
    check_nwb_install()
    if not isinstance(row_ids, list) or not all(isinstance(x, int) for x in row_ids):
        raise TypeError("'ids' must be a list of integers")
    if any([i not in ids for i in row_ids]):
        raise ValueError("'ids' contains values outside the range of existing ids")
    if not isinstance(property_name, str):
        raise TypeError("'property_name' must be a string")
    if len(row_ids) != len(values) and index is False:
        raise ValueError("'ids' and 'values' should be lists of same size")

    if index is False:
        if property_name in dynamic_table:
            for (row_id, value) in zip(row_ids, values):
                dynamic_table[property_name].data[ids.index(row_id)] = value
        else:
            col_data = [default_value] * len(ids)  # init with default val
            for (row_id, value) in zip(row_ids, values):
                col_data[ids.index(row_id)] = value
            dynamic_table.add_column(
                name=property_name,
                description=description,
                data=col_data,
                index=index
            )
    else:
        if property_name in dynamic_table:
            raise NotImplementedError
        else:
            dynamic_table.add_column(
                name=property_name,
                description=description,
                data=values,
                index=index
            )


def get_dynamic_table_property(dynamic_table, *, row_ids=None, property_name):
    all_row_ids = list(dynamic_table.id[:])
    if row_ids is None:
        row_ids = all_row_ids
    return [dynamic_table[property_name][all_row_ids.index(x)] for x in row_ids]


def update_dict(d, u):
    for k, v in u.items():
        if isinstance(v, abc.Mapping):
            d[k] = update_dict(d.get(k, {}), v)
        else:
            d[k] = v
    return d


class NwbImagingExtractor(ImagingExtractor):
    """
    Class used to extract data from the NWB data format. Also implements a
    static method to write any format specific object to NWB.
    """

    extractor_name = 'NwbImaging'
    installed = HAVE_NWB # check at class level if installed or not
    is_writable = True
    mode = 'file'
    installation_mesg = "To use the Nwb Extractor run:\n\n pip install pynwb\n\n"  # error message when not installed

    def __init__(self, file_path, optical_series_name='TwoPhotonSeries'):
        """
        Parameters
        ----------
        file_path: str
            The location of the folder containing dataset.nwb file
        optical_series_name: str (optional)
            optical series to extract data from
        """
        assert HAVE_NWB, self.installation_mesg
        ImagingExtractor.__init__(self)
        self._path = file_path

        with NWBHDF5IO(self._path, 'r') as io:
            nwbfile = io.read()
            if optical_series_name is not None:
                self._optical_series_name = optical_series_name
            else:
                a_names = list(nwbfile.acquisition)
                if len(a_names) > 1:
                    raise ValueError('More than one acquisition found. You must specify electrical_series.')
                if len(a_names) == 0:
                    raise ValueError('No acquisitions found in the .nwb file.')
                self._optical_series_name = a_names[0]

            opts = nwbfile.acquisition[self._optical_series_name]
            assert isinstance(opts, TwoPhotonSeries), "The optical series must be of type pynwb.TwoPhotonSeries"

            #TODO if external file --> return another proper extractor (e.g. TiffImagingExtractor)
            assert opts.external_file is None, "Only 'raw' format is currently supported"

            if hasattr(opts, 'timestamps') and opts.timestamps:
                self._sampling_frequency = 1. / np.median(np.diff(opts.timestamps))
                self._imaging_start_time = opts.timestamps[0]
            else:
                self._sampling_frequency = opts.rate
                if hasattr(os, 'starting_time'):
                    self._imaging_start_time = opts.starting_time
                else:
                    self._imaging_start_time = 0.

            if len(opts.data.shape) == 3:
                self._num_frames, self._size_x, self._size_y = opts.data.shape
                self._num_channels = 1
                self._channel_names = opts.imaging_plane.optical_channel[0].name
            else:
                raise NotImplementedError("4D volumetric data are currently not supported")

            # Fill epochs dictionary
            self._epochs = {}
            if nwbfile.epochs is not None:
                df_epochs = nwbfile.epochs.to_dataframe()
                self._epochs = {row['tags'][0]: {
                    'start_frame': self.time_to_frame(row['start_time']),
                    'end_frame': self.time_to_frame(row['stop_time'])}
                    for _, row in df_epochs.iterrows()}

            self._kwargs = {'file_path': str(Path(file_path).absolute()),
                            'optical_series_name': optical_series_name}
            self.make_nwb_metadata(nwbfile=nwbfile, opts=opts)

    def make_nwb_metadata(self, nwbfile, opts):
        # Metadata dictionary - useful for constructing a nwb file
        self.nwb_metadata = dict()
        self.nwb_metadata['NWBFile'] = {
            'session_description': nwbfile.session_description,
            'identifier': nwbfile.identifier,
            'session_start_time': nwbfile.session_start_time,
            'institution': nwbfile.institution,
            'lab': nwbfile.lab
        }
        self.nwb_metadata['Ophys'] = dict()
        # Update metadata with Device info
        self.nwb_metadata['Ophys']['Device'] = []
        for dev in nwbfile.devices:
            self.nwb_metadata['Ophys']['Device'].append({'name': dev})

        # Update metadata with ElectricalSeries info
        self.nwb_metadata['Ophys']['TwoPhotonSeries'] = []
        self.nwb_metadata['Ophys']['TwoPhotonSeries'].append({
            'name': opts.name
        })

    @check_get_frames_args
    def get_frames(self, frame_idxs, channel=0):
        with NWBHDF5IO(self._path, 'r') as io:
            nwbfile = io.read()
            opts = nwbfile.acquisition[self._optical_series_name]
            if frame_idxs.size > 1 and np.all(np.diff(frame_idxs) > 0):
                return opts.data[frame_idxs]
            else:
                sorted_frame_idxs = np.sort(frame_idxs)
                argsorted_frame_idxs = np.argsort(frame_idxs)
                return opts.data[sorted_frame_idxs][argsorted_frame_idxs]

    @check_get_videos_args
    def get_video(self, start_frame=None, end_frame=None, channel=0):
        with NWBHDF5IO(self._path, 'r') as io:
            nwbfile = io.read()
            opts = nwbfile.acquisition[self._optical_series_name]
            video = opts.data[start_frame:end_frame]
            return video

    def get_image_size(self):
        return [self._size_x, self._size_y]

    def get_num_frames(self):
        return self._num_frames

    def get_sampling_frequency(self):
        return self._sampling_frequency

    def get_channel_names(self):
        """List of  channels in the recoding.

        Returns
        -------
        channel_names: list
            List of strings of channel names
        """
        return self._channel_names

    def get_num_channels(self):
        """Total number of active channels in the recording

        Returns
        -------
        no_of_channels: int
            integer count of number of channels
        """
        return self._num_channels

    @staticmethod
    def add_devices(imaging, nwbfile, metadata):
        # Devices
        if 'Ophys' not in metadata:
            metadata['Ophys'] = dict()
        if 'Device' not in metadata['Ophys']:
            metadata['Ophys']['Device'] = [{'name': 'Device'}]
        # Tests if devices exist in nwbfile, if not create them from metadata
        for dev in metadata['Ophys']['Device']:
            if dev['name'] not in nwbfile.devices:
                nwbfile.create_device(name=dev['name'])

        return nwbfile

    @staticmethod
    def add_two_photon_series(imaging, nwbfile, metadata):
        """
        Auxiliary static method for nwbextractor.
        Adds two photon series from imaging object as TwoPhotonSeries to nwbfile object.
        """
        if 'Ophys' not in metadata:
            metadata['Ophys'] = {}

        if 'Ophys' not in metadata or 'TwoPthotonSeries' not in metadata['Ophys']:
            metadata['Ophys']['TwoPhotonSeries'] = [{'name': 'TwoPhotonSeries',
                                                     'description': 'optical_series_description'}]
        # Tests if ElectricalSeries already exists in acquisition
        nwb_es_names = [ac for ac in nwbfile.acquisition]
        opts = metadata['Ophys']['TwoPhotonSeries'][0]
        if opts['name'] not in nwb_es_names:
            # retrieve device
            device = nwbfile.devices[list(nwbfile.devices.keys())[0]]

            # create optical channel
            if 'OpticalChannel' not in metadata['Ophys']:
                metadata['Ophys']['OpticalChannel'] = [{'name': 'OpticalChannel',
                                                        'description': 'no description',
                                                        'emission_lambda': 500.}]

            optical_channel = OpticalChannel(**metadata['Ophys']['OpticalChannel'][0])
            # sampling rate
            rate = float(imaging.get_sampling_frequency())

            if 'ImagingPlane' not in metadata['Ophys']:
                metadata['Ophys']['ImagingPlane'] = [{'name': 'ImagingPlane',
                                                      'description': 'no description',
                                                      'excitation_lambda': 600.,
                                                      'indicator': 'Indicator',
                                                      'location': 'Location',
                                                      'grid_spacing': [.01, .01],
                                                      'grid_spacing_unit': 'meters'}]
            imaging_meta = {'optical_channel': optical_channel,
                            'imaging_rate': rate,
                            'device': device}
            metadata['Ophys']['ImagingPlane'][0] = update_dict(metadata['Ophys']['ImagingPlane'][0], imaging_meta)

            imaging_plane = nwbfile.create_imaging_plane(**metadata['Ophys']['ImagingPlane'][0])

            # def data_generator(imaging, channels_ids):
            #     #  generates data chunks for iterator
            #     for id in channels_ids:
            #         data = recording.get_traces(channel_ids=[id]).flatten()
            #         yield data
            #
            # data = data_generator(imaging=imaging, channels_ids=curr_ids)
            # ophys_data = DataChunkIterator(data=data, iter_axis=1)
            acquisition_name = opts['name']

            # using internal data. this data will be stored inside the NWB file
            ophys_ts = TwoPhotonSeries(
                name=acquisition_name,
                data=imaging.get_video(),
                imaging_plane=imaging_plane,
                rate=rate,
                unit='normalized amplitude',
                comments='Generated from RoiInterface::NwbImagingExtractor',
                description='acquisition_description'
            )

            nwbfile.add_acquisition(ophys_ts)

        return nwbfile

    @staticmethod
    def add_epochs(imaging, nwbfile):
        """
        Auxiliary static method for nwbextractor.
        Adds epochs from recording object to nwbfile object.
        """
        # add/update epochs
        for (name, ep) in imaging._epochs.items():
            if nwbfile.epochs is None:
                nwbfile.add_epoch(
                    start_time=imaging.frame_to_time(ep['start_frame']),
                    stop_time=imaging.frame_to_time(ep['end_frame']),
                    tags=name
                )
            else:
                if [name] in nwbfile.epochs['tags'][:]:
                    ind = nwbfile.epochs['tags'][:].index([name])
                    nwbfile.epochs['start_time'].data[ind] = imaging.frame_to_time(ep['start_frame'])
                    nwbfile.epochs['stop_time'].data[ind] = imaging.frame_to_time(ep['end_frame'])
                else:
                    nwbfile.add_epoch(
                        start_time=imaging.frame_to_time(ep['start_frame']),
                        stop_time=imaging.frame_to_time(ep['end_frame']),
                        tags=name
                    )

        return nwbfile

    @staticmethod
    def write_imaging(imaging: ImagingExtractor, save_path: PathType = None, nwbfile=None,
                      metadata: dict = None):
        '''
        Parameters
        ----------
        imaging: ImagingExtractor
        save_path: PathType
            Required if an nwbfile is not passed. Must be the path to the nwbfile
            being appended, otherwise one is created and written.
        nwbfile: NWBFile
            Required if a save_path is not specified. If passed, this function
            will fill the relevant fields within the nwbfile. E.g., calling

            roiextractors.NwbImagingExtractor.write_imaging(
                my_imaging_extractor, my_nwbfile
            )

            will result in the appropriate changes to the my_nwbfile object.
        metadata: dict
            metadata info for constructing the nwb file (optional).
        '''
        assert HAVE_NWB, NwbImagingExtractor.installation_mesg

        if nwbfile is not None:
            assert isinstance(nwbfile, NWBFile), "'nwbfile' should be of type pynwb.NWBFile"

        assert save_path is None or nwbfile is None, \
            'Either pass a save_path location, or nwbfile object, but not both!'

        # Update any previous metadata with user passed dictionary
        if metadata is None:
            metadata = dict()
        if hasattr(imaging, 'nwb_metadata'):
            metadata = update_dict(imaging.nwb_metadata, metadata)

        if nwbfile is None:
            if os.path.exists(save_path):
                read_mode = 'r+'
            else:
                read_mode = 'w'

            with NWBHDF5IO(save_path, mode=read_mode) as io:
                if read_mode == 'r+':
                    nwbfile = io.read()
                else:
                    # Default arguments will be over-written if contained in metadata
                    nwbfile_kwargs = dict(session_description='no description',
                                          identifier=str(uuid.uuid4()),
                                          session_start_time=datetime.now())
                    if 'NWBFile' in metadata:
                        nwbfile_kwargs.update(metadata['NWBFile'])
                    nwbfile = NWBFile(**nwbfile_kwargs)

                    NwbImagingExtractor.add_devices(imaging=imaging,
                                                    nwbfile=nwbfile,
                                                    metadata=metadata)

                    NwbImagingExtractor.add_two_photon_series(imaging=imaging,
                                                              nwbfile=nwbfile,
                                                              metadata=metadata)

                    NwbImagingExtractor.add_epochs(imaging=imaging,
                                                   nwbfile=nwbfile)

                # Write to file
                io.write(nwbfile)
        else:
            NwbImagingExtractor.add_devices(imaging=imaging,
                                            nwbfile=nwbfile,
                                            metadata=metadata)

            NwbImagingExtractor.add_two_photon_series(imaging=imaging,
                                                      nwbfile=nwbfile,
                                                      metadata=metadata)

            NwbImagingExtractor.add_epochs(imaging=imaging,
                                           nwbfile=nwbfile)


class NwbSegmentationExtractor(SegmentationExtractor):

    extractor_name = 'NwbSegmentationExtractor'
    installed = True  # check at class level if installed or not
    is_writable = False
    mode = 'file'
    installation_mesg = ""  # error message when not installed

    def __init__(self, filepath):
        """
        Creating NwbSegmentationExtractor object from nwb file
        Parameters
        ----------
        filepath: str
            .nwb file location
        """
        SegmentationExtractor.__init__(self)
        check_nwb_install()
        SegmentationExtractor.__init__(self)
        if not os.path.exists(filepath):
            raise Exception('file does not exist')

        self.filepath = filepath
        self.image_masks = None
        self.pixel_masks = None
        self._roi_locs = None
        self._accepted_list = None
        io = NWBHDF5IO(filepath, mode='r+')
        nwbfile = io.read()
        self.nwbfile = nwbfile
        _nwbchildren_type = [type(i).__name__ for i in nwbfile.all_children()]
        _nwbchildren_name = [i.name for i in nwbfile.all_children()]
        _procssing_module = [_nwbchildren_name[f]
                             for f, u in enumerate(_nwbchildren_type) if u == 'ProcessingModule']
        mod = nwbfile.processing[_procssing_module[0]]
        if len(_procssing_module) > 1:
            print('multiple processing modules found, picking the first one')
        elif not mod:
            raise Exception('no processing module found')

        # Extract image_mask/background:
        _plane_segmentation_exist = [i for i, e in enumerate(
            _nwbchildren_type) if e == 'PlaneSegmentation']
        if not _plane_segmentation_exist:
            print('could not find a plane segmentation to contain image mask')
        else:
            ps = nwbfile.all_children()[_plane_segmentation_exist[0]]
        # self.image_masks = np.moveaxis(np.array(ps['image_mask'].data), [0, 1, 2], [2, 0, 1])
        if 'image_mask' in ps.colnames:
            self.image_masks = DatasetView(ps['image_mask'].data).lazy_transpose([1, 2, 0])
        if 'pixel_mask' in ps.colnames:
            # Extract pixel_mask/background:
            px_list = [ps['pixel_mask'][e] for e in range(ps['pixel_mask'].data.shape[0])]
            temp = np.empty((1, 4))
            for v, b in enumerate(px_list):
                temp = np.append(temp, np.append(b, v * np.ones([b.shape[0], 1]), axis=1), axis=0)
            self.pixel_masks = temp[1::, :]
        if 'RoiCentroid' in ps.colnames:
            self._roi_locs = ps['RoiCentroid']
        if 'Accepted' in ps.colnames:
            self._accepted_list = ps['Accepted'].data[:]
        # Extract Image dimensions:

        # Extract roi_response:
        self._roi_response_dict = dict()
        self._roi_names = [_nwbchildren_name[val]
                      for val, i in enumerate(_nwbchildren_type) if i == 'RoiResponseSeries']
        if not self._roi_names:
            raise Exception('no ROI response series found')
        else:
            for roi_name in self._roi_names:
                self._roi_response_dict[roi_name] = mod['Fluorescence'].get_roi_response_series(roi_name).data[:].T
        self._roi_response = self._roi_response_dict[self._roi_names[0]]

        # Extract samp_freq:
        self._sampling_frequency = mod['Fluorescence'].get_roi_response_series(self._roi_names[0]).rate
        # Extract no_rois/ids:
        self._roi_idx = np.array(ps.id.data)

        # Imaging plane:
        _optical_channel_exist = [i for i, e in enumerate(
            _nwbchildren_type) if e == 'OpticalChannel']
        if _optical_channel_exist:
            self._channel_names = []
            for i in _optical_channel_exist:
                self._channel_names.append(nwbfile.all_children()[i].name)
        # Movie location:
        _image_series_exist = [i for i, e in enumerate(
            _nwbchildren_type) if e == 'TwoPhotonSeries']
        if not _image_series_exist:
            self._extimage_dims = None
        else:
            self._raw_movie_file_location = \
                nwbfile.all_children()[_image_series_exist[0]].external_file[:][0]
            self._extimage_dims = \
                nwbfile.all_children()[_image_series_exist[0]].dimension

        # property name/data extraction:
        self._property_name_exist = [
            i for i in ps.colnames if i not in ['image_mask', 'pixel_mask']]
        self.property_vals = []
        for i in self._property_name_exist:
            self.property_vals.append(np.array(ps[i].data))

        #Extracting stores images as GrayscaleImages:
        self._greyscaleimages = [_nwbchildren_name[f] for f, u in enumerate(_nwbchildren_type) if u == 'GrayscaleImage']

    def get_accepted_list(self):
        if self._accepted_list is None:
            return list(range(self.no_rois))
        else:
            return np.where(self._accepted_list==1)[0].tolist()

    def get_rejected_list(self):
        return [a for a in self.roi_ids if a not in set(self.get_accepted_list())]

    @property
    def roi_locations(self):
        if self._roi_locs is None:
            return None
        else:
            return self._roi_locs.data[:].T

    def get_traces(self, roi_ids=None, start_frame=None, end_frame=None, name=None):
        if name is None:
            name = self._roi_names[0]
            print(f'returning traces for {name}')
        if start_frame is None:
            start_frame = 0
        if end_frame is None:
            end_frame = self.get_num_frames() + 1
        if roi_ids is None:
            roi_idx_ = range(self.get_num_rois())
        else:
            roi_idx = [np.where(np.array(i) == self.roi_ids)[0] for i in roi_ids]
            ele = [i for i, j in enumerate(roi_idx) if j.size == 0]
            roi_idx_ = [j[0] for i, j in enumerate(roi_idx) if i not in ele]
        return np.array([self._roi_response_dict[name][int(i), start_frame:end_frame] for i in roi_idx_])

    def get_num_frames(self):
        return self._roi_response.shape[1]

    def get_roi_locations(self, roi_ids=None):
        if roi_ids is None:
            return self.roi_locations
        else:
            roi_idx = [np.where(np.array(i) == self.roi_ids)[0] for i in roi_ids]
            ele = [i for i, j in enumerate(roi_idx) if j.size == 0]
            roi_idx_ = [j[0] for i, j in enumerate(roi_idx) if i not in ele]
            return self.roi_locations[:, roi_idx_]

    def get_roi_ids(self):
        return self._roi_idx

    def get_num_rois(self):
        return self.roi_ids.size

    def get_roi_pixel_masks(self, roi_ids=None):
        if self.pixel_masks is None:
            return None
        if roi_ids is None:
            roi_idx_ = self.roi_ids
        else:
            roi_idx = [np.where(np.array(i) == self.roi_ids)[0] for i in roi_ids]
            ele = [i for i, j in enumerate(roi_idx) if j.size == 0]
            roi_idx_ = [j[0] for i, j in enumerate(roi_idx) if i not in ele]
        temp = np.empty((1, 4))
        for i, roiid in enumerate(roi_idx_):
            temp = \
                np.append(temp, self.pixel_masks[self.pixel_masks[:, 3] == roiid, :], axis=0)
        return temp[1::, :]

    def get_roi_image_masks(self, roi_ids=None):
        if self.image_masks is None:
            return None
        if roi_ids is None:
            roi_idx_ = range(self.get_num_rois())
        else:
            roi_idx = [np.where(np.array(i) == self.roi_ids)[0] for i in roi_ids]
            ele = [i for i, j in enumerate(roi_idx) if j.size == 0]
            roi_idx_ = [j[0] for i, j in enumerate(roi_idx) if i not in ele]
        return np.array([self.image_masks[:, :, int(i)].T for i in roi_idx_]).T

    def get_images(self):
        imag_dict = {i.name: np.array(i.data) for i in self.nwbfile.all_children() if i.name in self._greyscaleimages}
        _ = {i.name: i for i in self.nwbfile.all_children() if i.name in self._greyscaleimages}
        if imag_dict:
            parent_name = _[self._greyscaleimages[0]].parent.name
            return {parent_name: imag_dict}
        else:
            return None

    def get_image_size(self):
        return self._extimage_dims

    def get_property_data(self, property_name):
        ret_val = []
        for j, i in enumerate(property_name):
            if i in self._property_name_exist:
                ret_val.append(self.property_vals[j])
            else:
                raise Exception('enter valid property name. Names found: {}'.format(
                    self._property_name_exist))
        return ret_val

    @staticmethod
    def write_segmentation(segext_obj, savepath, metadata_dict, **kwargs):
        if isinstance(metadata_dict, str):
            with open(metadata_dict, 'r') as f:
                metadata_dict = yaml.safe_load(f)

        # NWBfile:
        nwbfile_args = dict(identifier=str(uuid.uuid4()), )
        if 'NWBFile' in metadata_dict:
            nwbfile_args.update(**metadata_dict['NWBFile'])
        nwbfile = NWBFile(**nwbfile_args)

        # Subject:
        if 'Subject' in metadata_dict:
            nwbfile.subject = Subject(**metadata_dict['Subject'])

        # Device:
        if isinstance(metadata_dict['ophys']['Device'], list):
            for devices in metadata_dict['ophys']['Device']:
                nwbfile.create_device(**devices)
        else:
            nwbfile.create_device(**metadata_dict['ophys']['Device'])

        # Processing Module:
        ophys_mod = nwbfile.create_processing_module('ophys',
                                                     'contains optical physiology processed data')

        # ImageSegmentation:
        image_segmentation = ImageSegmentation(metadata_dict['ophys']['ImageSegmentation']['name'])
        ophys_mod.add_data_interface(image_segmentation)

        # OpticalChannel:
        channel_names = segext_obj.get_channel_names()
        input_args = [dict(name=i) for i in channel_names]
        for j, i in enumerate(metadata_dict['ophys']['ImagingPlane']['optical_channel']):
            input_args[j].update(**i)
        optical_channels = [OpticalChannel(input_args[j]) for j, i in enumerate(channel_names)]

        # ImagingPlane:
        input_kwargs = [dict(
            name='ImagingPlane',
            description='no description',
            device=i,
            excitation_lambda=np.nan,
            optical_channel=optical_channels,
            imaging_rate=1.0,
            indicator='unknown',
            location='unknown'
        ) for i in nwbfile.devices.values()]
        [input_kwargs[j].update(**i) for j, i in enumerate(metadata_dict['ophys']['ImagingPlane'])]  # update with
        # metadata
        imaging_planes = [nwbfile.create_imaging_plane(i) for i in input_kwargs]

        # PlaneSegmentation:
        input_kwargs = [dict(
            name='PlaneSegmentation',
            description='output from segmenting my favorite imaging plane',
            imaging_plane=i
        ) for i in imaging_planes]
        [input_kwargs[j].update(**i) for j, i in
         enumerate(metadata_dict['ophys']['ImageSegmentation']['plane_segmentations'])]  # update with metadata
        ps = [image_segmentation.create_plane_segmentation(i) for i in input_kwargs]

        # ROI add:
        pixel_mask_exist = segext_obj.get_pixel_masks() is not None
        for i, roiid in enumerate(segext_obj.roi_idx):
            if pixel_mask_exist:
                [ps_loop.add_roi(
                    id=roiid,
                    pixel_mask=segext_obj.get_pixel_masks(roi_ids=[roiid])[:, 0:-1])
                 for ps_loop in ps]
            else:
                [ps_loop.add_roi(
                    id=roiid,
                    image_mask=segext_obj.get_image_masks(roi_ids=[roiid]))
                 for ps_loop in ps]

        # adding columns to ROI table:
        [ps_loop.add_column(name='RoiCentroid',
                            description='x,y location of centroid of the roi in image_mask',
                            data=np.array(segext_obj.get_roi_locations()).T)
         for ps_loop in ps]
        accepted = np.zeros(segext_obj.no_rois)
        for j, i in enumerate(segext_obj.roi_idx):
            if i in segext_obj.accepted_list:
                accepted[j] = 1
        [ps_loop.add_column(name='Accepted',
                            description='1 if ROi was accepted or 0 if rejected as a cell during segmentation operation',
                            data=accepted)
         for ps_loop in ps]

        # Fluorescence Traces:
        input_kwargs = dict(
            rois=ps[0].create_roi_table_region('NeuronROIs', region=list(range(segext_obj.no_rois))),
            starting_time=0.0,
            rate=segext_obj.get_sampling_frequency(),
            unit='lumens'
        )
        container_type = [i for i in metadata_dict['ophys'].keys() if i in ['DfOverF','Fluorescence']][0]
        f_container = eval(container_type+'()')
        ophys_mod.add_data_interface(f_container)
        for i in metadata_dict['ophys'][container_type]['roi_response_series']:
            i.update(**input_kwargs,data=segext_obj.get_traces_info()[i['name']].T)
            f_container.create_roi_response_series(**i)

        # create TwoPhotonSeries:
        input_kwargs = [dict(
            name='TwoPhotonSeries',
            description='no description',
            imaging_plane=i,
            external_file=[segext_obj.get_movie_location()],
            format='external',
            rate=segext_obj.get_sampling_frequency(),
            starting_time=0.0,
            starting_frame=[0],
            dimension=segext_obj.image_dims
        ) for i in imaging_planes]
        [input_kwargs[j].update(**i) for j, i in enumerate(metadata_dict['ophys']['TwoPhotonSeries'])]
        [nwbfile.add_acquisition(TwoPhotonSeries(**i)) for i in input_kwargs]

        # adding images:
        images_dict = segext_obj.get_images()
        if images_dict is not None:
            for img_set_name, img_set in images_dict.items():
                images = Images(img_set_name)
                for img_name, img_no in img_set.items():
                    images.add_image(GrayscaleImage(name=img_name, data=img_no))
                ophys_mod.add(images)

        # saving NWB file:
        with NWBHDF5IO(savepath, 'w') as io:
            io.write(nwbfile)

        # test read
        with NWBHDF5IO(savepath, 'r') as io:
            io.read()<|MERGE_RESOLUTION|>--- conflicted
+++ resolved
@@ -2,13 +2,8 @@
 import uuid
 import numpy as np
 import yaml
-<<<<<<< HEAD
 from datetime import datetime
 from collections import abc
-=======
-from ...imagingextractor import ImagingExtractor
-from ...segmentationextractor import SegmentationExtractor
->>>>>>> 59572e21
 from lazy_ops import DatasetView
 from pathlib import Path
 
