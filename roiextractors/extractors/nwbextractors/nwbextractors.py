--- conflicted
+++ resolved
@@ -5,13 +5,8 @@
 from lazy_ops import DatasetView
 from ...imagingextractor import ImagingExtractor
 from ...segmentationextractor import SegmentationExtractor
-<<<<<<< HEAD
-from ...extraction_tools import check_get_frames_args
-
-=======
-from ...extraction_tools import _pixel_mask_extractor
-from lazy_ops import DatasetView
->>>>>>> 4e5117ec
+from ...extraction_tools import check_get_frames_args, _pixel_mask_extractor
+
 
 try:
     from pynwb import NWBHDF5IO, TimeSeries, NWBFile
