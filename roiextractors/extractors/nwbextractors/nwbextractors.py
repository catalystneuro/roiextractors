import os
import uuid
from collections import abc
from datetime import datetime
from pathlib import Path
from warnings import warn

import numpy as np
from lazy_ops import DatasetView

from ...extraction_tools import PathType, FloatType, IntType, \
    check_get_frames_args, check_get_videos_args, _pixel_mask_extractor, dict_recursive_update
<<<<<<< HEAD
from ...extraction_tools import PathType
=======
from ...imagingextractor import ImagingExtractor
from ...multisegmentationextractor import MultiSegmentationExtractor
from ...segmentationextractor import SegmentationExtractor
>>>>>>> fb2ce71b

try:
    from pynwb import NWBHDF5IO, TimeSeries, NWBFile
    from pynwb.base import Images
    from pynwb.image import GrayscaleImage
    from pynwb.ophys import ImageSegmentation, Fluorescence, OpticalChannel, TwoPhotonSeries, DfOverF
    from pynwb.file import Subject
    from pynwb.device import Device
    from hdmf.data_utils import DataChunkIterator
    from hdmf.backends.hdf5.h5_utils import H5DataIO

    HAVE_NWB = True
except ModuleNotFoundError:
    HAVE_NWB = False


def check_nwb_install():
    assert HAVE_NWB, "To use the Nwb extractors, install pynwb: \n\n pip install pynwb\n\n"


def set_dynamic_table_property(dynamic_table, ids, row_ids, property_name, values, index=False,
                               default_value=np.nan, description='no description'):
    check_nwb_install()
    if not isinstance(row_ids, list) or not all(isinstance(x, int) for x in row_ids):
        raise TypeError("'ids' must be a list of integers")
    if any([i not in ids for i in row_ids]):
        raise ValueError("'ids' contains values outside the range of existing ids")
    if not isinstance(property_name, str):
        raise TypeError("'property_name' must be a string")
    if len(row_ids) != len(values) and index is False:
        raise ValueError("'ids' and 'values' should be lists of same size")

    if index is False:
        if property_name in dynamic_table:
            for (row_id, value) in zip(row_ids, values):
                dynamic_table[property_name].data[ids.index(row_id)] = value
        else:
            col_data = [default_value] * len(ids)  # init with default val
            for (row_id, value) in zip(row_ids, values):
                col_data[ids.index(row_id)] = value
            dynamic_table.add_column(
                name=property_name,
                description=description,
                data=col_data,
                index=index
            )
    else:
        if property_name in dynamic_table:
            raise NotImplementedError
        else:
            dynamic_table.add_column(
                name=property_name,
                description=description,
                data=values,
                index=index
            )


def get_dynamic_table_property(dynamic_table, *, row_ids=None, property_name):
    all_row_ids = list(dynamic_table.id[:])
    if row_ids is None:
        row_ids = all_row_ids
    return [dynamic_table[property_name][all_row_ids.index(x)] for x in row_ids]


def update_dict(d, u):
    for k, v in u.items():
        if isinstance(v, abc.Mapping):
            d[k] = update_dict(d.get(k, {}), v)
        else:
            d[k] = v
    return d


class NwbImagingExtractor(ImagingExtractor):
    """
    Class used to extract data from the NWB data format. Also implements a
    static method to write any format specific object to NWB.
    """

    extractor_name = 'NwbImaging'
    installed = HAVE_NWB  # check at class level if installed or not
    is_writable = True
    mode = 'file'
    installation_mesg = "To use the Nwb Extractor run:\n\n pip install pynwb\n\n"  # error message when not installed

    def __init__(self, file_path: PathType, optical_series_name: str='TwoPhotonSeries'):
        """
        Parameters
        ----------
        file_path: str
            The location of the folder containing dataset.nwb file
        optical_series_name: str (optional)
            optical series to extract data from
        """
        assert HAVE_NWB, self.installation_mesg
        ImagingExtractor.__init__(self)
        self._path = file_path

        self.io = NWBHDF5IO(self._path, 'r')
        self.nwbfile = self.io.read()
        if optical_series_name is not None:
            self._optical_series_name = optical_series_name
        else:
            a_names = list(self.nwbfile.acquisition)
            if len(a_names) > 1:
                raise ValueError('More than one acquisition found. You must specify two_photon_series.')
            if len(a_names) == 0:
                raise ValueError('No acquisitions found in the .nwb file.')
            self._optical_series_name = a_names[0]

        opts = self.nwbfile.acquisition[self._optical_series_name]
        assert isinstance(opts, TwoPhotonSeries), "The optical series must be of type pynwb.TwoPhotonSeries"

        # TODO if external file --> return another proper extractor (e.g. TiffImagingExtractor)
        assert opts.external_file is None, "Only 'raw' format is currently supported"

        if hasattr(opts, 'timestamps') and opts.timestamps:
            self._sampling_frequency = 1. / np.median(np.diff(opts.timestamps))
            self._imaging_start_time = opts.timestamps[0]
        else:
            self._sampling_frequency = opts.rate
            self._imaging_start_time = opts.get(os, 'starting_time', 0.)

        if len(opts.data.shape) == 3:
            self._num_frames, self._size_x, self._size_y = opts.data.shape
            self._num_channels = 1
            self._channel_names = opts.imaging_plane.optical_channel[0].name
        else:
            raise NotImplementedError("4D volumetric data are currently not supported")

        # Fill epochs dictionary
        self._epochs = {}
        if self.nwbfile.epochs is not None:
            df_epochs = self.nwbfile.epochs.to_dataframe()
            # TODO implement add_epoch() method in base class
            self._epochs = {row['tags'][0]: {
                'start_frame': self.time_to_frame(row['start_time']),
                'end_frame': self.time_to_frame(row['stop_time'])}
                for _, row in df_epochs.iterrows()}

        self._kwargs = {'file_path': str(Path(file_path).absolute()),
                        'optical_series_name': optical_series_name}

    def __del__(self):
        self.io.close()

    def time_to_frame(self, time: FloatType):
        return int((time - self._imaging_start_time) * self.get_sampling_frequency())

    def frame_to_time(self, frame: IntType):
        return float(frame / self.get_sampling_frequency() + self._imaging_start_time)

    def make_nwb_metadata(self, nwbfile, opts):
        # Metadata dictionary - useful for constructing a nwb file
        self.nwb_metadata = dict()
        self.nwb_metadata['NWBFile'] = {
            'session_description': nwbfile.session_description,
            'identifier': nwbfile.identifier,
            'session_start_time': nwbfile.session_start_time,
            'institution': nwbfile.institution,
            'lab': nwbfile.lab
        }
        self.nwb_metadata['Ophys'] = dict()
        # Update metadata with Device info
        self.nwb_metadata['Ophys']['Device'] = []
        for dev in nwbfile.devices:
            self.nwb_metadata['Ophys']['Device'].append({'name': dev})

        # Update metadata with ElectricalSeries info
        self.nwb_metadata['Ophys']['TwoPhotonSeries'] = []
        self.nwb_metadata['Ophys']['TwoPhotonSeries'].append({
            'name': opts.name
        })

    # TODO use lazy_ops
    @check_get_frames_args
    def get_frames(self, frame_idxs, channel=0):
        opts = self.nwbfile.acquisition[self._optical_series_name]
        if frame_idxs.size > 1 and np.all(np.diff(frame_idxs) > 0):
            return opts.data[frame_idxs]
        else:
            sorted_idxs = np.sort(frame_idxs)
            argsorted_idxs = np.argsort(frame_idxs)
            return opts.data[sorted_idxs][argsorted_idxs]

    @check_get_videos_args
    def get_video(self, start_frame=None, end_frame=None, channel=0):
        opts = self.nwbfile.acquisition[self._optical_series_name]
        video = opts.data[start_frame:end_frame]
        return video

    def get_image_size(self):
        return [self._size_x, self._size_y]

    def get_num_frames(self):
        return self._num_frames

    def get_sampling_frequency(self):
        return self._sampling_frequency

    def get_channel_names(self):
        """List of  channels in the recoding.

        Returns
        -------
        channel_names: list
            List of strings of channel names
        """
        return self._channel_names

    def get_num_channels(self):
        """Total number of active channels in the recording

        Returns
        -------
        no_of_channels: int
            integer count of number of channels
        """
        return self._num_channels

    @staticmethod
    def add_devices(imaging, nwbfile, metadata):
        # Devices
        if 'Ophys' not in metadata:
            metadata['Ophys'] = dict()
        if 'Device' not in metadata['Ophys']:
            metadata['Ophys']['Device'] = [{'name': 'Device'}]
        # Tests if devices exist in nwbfile, if not create them from metadata
        for dev in metadata['Ophys']['Device']:
            if dev['name'] not in nwbfile.devices:
                nwbfile.create_device(name=dev['name'])

        return nwbfile

    @staticmethod
    def add_two_photon_series(imaging, nwbfile, metadata, num_chunks=10):
        """
        Auxiliary static method for nwbextractor.
        Adds two photon series from imaging object as TwoPhotonSeries to nwbfile object.
        """
        if 'Ophys' not in metadata:
            metadata['Ophys'] = {}

        if 'TwoPthotonSeries' not in metadata['Ophys']:
            metadata['Ophys']['TwoPhotonSeries'] = [{'name': 'TwoPhotonSeries',
                                                     'description': 'optical_series_description'}]
        # Tests if ElectricalSeries already exists in acquisition
        nwb_es_names = [ac for ac in nwbfile.acquisition]
        opts = metadata['Ophys']['TwoPhotonSeries'][0]
        if opts['name'] not in nwb_es_names:
            # retrieve device
            device = nwbfile.devices[list(nwbfile.devices.keys())[0]]

            # create optical channel
            if 'OpticalChannel' not in metadata['Ophys']:
                metadata['Ophys']['OpticalChannel'] = [{'name': 'OpticalChannel',
                                                        'description': 'no description',
                                                        'emission_lambda': np.nan}]

            optical_channel = OpticalChannel(**metadata['Ophys']['OpticalChannel'][0])
            # sampling rate
            rate = float(imaging.get_sampling_frequency())

            if 'ImagingPlane' not in metadata['Ophys']:
                metadata['Ophys']['ImagingPlane'] = [{'name': 'ImagingPlane',
                                                      'description': 'no description',
                                                      'excitation_lambda': np.nan,
                                                      'indicator': 'unknown',
                                                      'location': 'unknown'}]
            imaging_meta = {'optical_channel': optical_channel,
                            'imaging_rate': rate,
                            'device': device}
            metadata['Ophys']['ImagingPlane'][0] = update_dict(metadata['Ophys']['ImagingPlane'][0], imaging_meta)

            imaging_plane = nwbfile.create_imaging_plane(**metadata['Ophys']['ImagingPlane'][0])

            def data_generator(imaging, num_chunks):
                num_frames = imaging.get_num_frames()
                # chunk size is not None
                chunk_size = num_frames // num_chunks
                if num_frames % chunk_size > 0:
                    num_chunks += 1
                for i in range(num_chunks):
                    video = imaging.get_video(start_frame=i * chunk_size,
                                              end_frame=min((i + 1) * chunk_size, num_frames))
                    data = np.squeeze(video)
                    yield data

            data = H5DataIO(DataChunkIterator(data_generator(imaging, num_chunks)), compression=True)
            acquisition_name = opts['name']

            # using internal data. this data will be stored inside the NWB file
            ophys_ts = TwoPhotonSeries(
                name=acquisition_name,
                data=data,
                imaging_plane=imaging_plane,
                rate=rate,
                unit='normalized amplitude',
                comments='Generated from RoiInterface::NwbImagingExtractor',
                description='no description'
            )

            nwbfile.add_acquisition(ophys_ts)

        return nwbfile

    @staticmethod
    def add_epochs(imaging, nwbfile):
        """
        Auxiliary static method for nwbextractor.
        Adds epochs from recording object to nwbfile object.
        """
        # add/update epochs
        for (name, ep) in imaging._epochs.items():
            if nwbfile.epochs is None:
                nwbfile.add_epoch(
                    start_time=imaging.frame_to_time(ep['start_frame']),
                    stop_time=imaging.frame_to_time(ep['end_frame']),
                    tags=name
                )
            else:
                if [name] in nwbfile.epochs['tags'][:]:
                    ind = nwbfile.epochs['tags'][:].index([name])
                    nwbfile.epochs['start_time'].data[ind] = imaging.frame_to_time(ep['start_frame'])
                    nwbfile.epochs['stop_time'].data[ind] = imaging.frame_to_time(ep['end_frame'])
                else:
                    nwbfile.add_epoch(
                        start_time=imaging.frame_to_time(ep['start_frame']),
                        stop_time=imaging.frame_to_time(ep['end_frame']),
                        tags=name
                    )

        return nwbfile

    @staticmethod
    def write_imaging(imaging: ImagingExtractor, save_path: PathType = None, nwbfile=None,
                      metadata: dict = None, overwrite: bool = False, num_chunks: int = 10):
        '''
        Parameters
        ----------
        imaging: ImagingExtractor
            The imaging extractor object to be written to nwb
        save_path: PathType
            Required if an nwbfile is not passed. Must be the path to the nwbfile
            being appended, otherwise one is created and written.
        nwbfile: NWBFile
            Required if a save_path is not specified. If passed, this function
            will fill the relevant fields within the nwbfile. E.g., calling

            roiextractors.NwbImagingExtractor.write_imaging(
                my_imaging_extractor, my_nwbfile
            )

            will result in the appropriate changes to the my_nwbfile object.
        metadata: dict
            metadata info for constructing the nwb file (optional).
        overwrite: bool
            If True and save_path is existing, it is overwritten
        num_chunks: int
            Number of chunks for writing data to file
        '''
        assert HAVE_NWB, NwbImagingExtractor.installation_mesg

        assert save_path is None or nwbfile is None, \
            'Either pass a save_path location, or nwbfile object, but not both!'

        if nwbfile is not None:
            assert isinstance(nwbfile, NWBFile), "'nwbfile' should be of type pynwb.NWBFile"

        # Update any previous metadata with user passed dictionary
        if metadata is None:
            metadata = dict()
        if hasattr(imaging, 'nwb_metadata'):
            metadata = update_dict(imaging.nwb_metadata, metadata)

        if nwbfile is None:
            save_path = Path(save_path)
            assert save_path.suffix == '.nwb', "'save_path' file is not an .nwb file"

            if save_path.is_file():
                if not overwrite:
                    read_mode = 'r+'
                else:
                    save_path.unlink()
                    read_mode = 'w'
            else:
                read_mode = 'w'

            with NWBHDF5IO(str(save_path), mode=read_mode) as io:
                if read_mode == 'r+':
                    nwbfile = io.read()
                else:
                    # Default arguments will be over-written if contained in metadata
                    nwbfile_kwargs = dict(session_description='no description',
                                          identifier=str(uuid.uuid4()),
                                          session_start_time=datetime.now())
                    if 'NWBFile' in metadata:
                        nwbfile_kwargs.update(metadata['NWBFile'])
                    nwbfile = NWBFile(**nwbfile_kwargs)

                    NwbImagingExtractor.add_devices(imaging=imaging,
                                                    nwbfile=nwbfile,
                                                    metadata=metadata)

                    NwbImagingExtractor.add_two_photon_series(imaging=imaging,
                                                              nwbfile=nwbfile,
                                                              metadata=metadata,
                                                              num_chunks=num_chunks)

                    NwbImagingExtractor.add_epochs(imaging=imaging,
                                                   nwbfile=nwbfile)

                # Write to file
                io.write(nwbfile)
        else:
            NwbImagingExtractor.add_devices(imaging=imaging,
                                            nwbfile=nwbfile,
                                            metadata=metadata)

            NwbImagingExtractor.add_two_photon_series(imaging=imaging,
                                                      nwbfile=nwbfile,
                                                      metadata=metadata)

            NwbImagingExtractor.add_epochs(imaging=imaging,
                                           nwbfile=nwbfile)


class NwbSegmentationExtractor(SegmentationExtractor):
    extractor_name = 'NwbSegmentationExtractor'
    installed = True  # check at class level if installed or not
    is_writable = False
    mode = 'file'
    installation_mesg = ""  # error message when not installed

    def __init__(self, file_path: PathType):
        """
        Creating NwbSegmentationExtractor object from nwb file
        Parameters
        ----------
        file_path: str
            .nwb file location
        """
        check_nwb_install()
        SegmentationExtractor.__init__(self)
        if not os.path.exists(file_path):
            raise Exception('file does not exist')

        self.file_path = file_path
        self.image_masks = None
        self._roi_locs = None
        self._accepted_list = None
        self._rejected_list = None
        self._io = NWBHDF5IO(file_path, mode='r')
        self.nwbfile = self._io.read()

        ophys = self.nwbfile.processing.get('ophys')
        if ophys is None:
            raise Exception('could not find ophys processing module in nwbfile')
        else:
            # Extract roi_response:
            fluorescence = None
            dfof = None
            any_roi_response_series_found = False
            if 'Fluorescence' in ophys.data_interfaces:
                fluorescence = ophys.data_interfaces['Fluorescence']
            if 'DfOverF' in ophys.data_interfaces:
                dfof = ophys.data_interfaces['DfOverF']
            if fluorescence is None and dfof is None:
                raise Exception('could not find Fluorescence/DfOverF module in nwbfile')
            for trace_name in ['RoiResponseSeries', 'Dff', 'Neuropil', 'Deconvolved']:
                trace_name_segext = 'raw' if trace_name == 'RoiResponseSeries' else trace_name.lower()
                container = dfof if trace_name == 'Dff' else fluorescence
                if container is not None and trace_name in container.roi_response_series:
                    any_roi_response_series_found = True
                    setattr(self, f'_roi_response_{trace_name_segext}',
                            DatasetView(container.roi_response_series[trace_name].data).lazy_transpose())
                    if self._sampling_frequency is None:
                        self._sampling_frequency = container.roi_response_series[trace_name].rate
            if not any_roi_response_series_found:
                raise Exception(
                    'could not find any of \'RoiResponseSeries\'/\'Dff\'/\'Neuropil\'/\'Deconvolved\' named RoiResponseSeries in nwbfile')

            # Extract image_mask/background:
            if 'ImageSegmentation' in ophys.data_interfaces:
                image_seg = ophys.data_interfaces['ImageSegmentation']
                if 'PlaneSegmentation' in image_seg.plane_segmentations:  # this requirement in nwbfile is enforced
                    ps = image_seg.plane_segmentations['PlaneSegmentation']
                    if 'image_mask' in ps.colnames:
                        self.image_masks = DatasetView(ps['image_mask'].data).lazy_transpose([1, 2, 0])
                    else:
                        raise Exception('could not find any image_masks in nwbfile')
                    if 'RoiCentroid' in ps.colnames:
                        self._roi_locs = ps['RoiCentroid']
                    if 'Accepted' in ps.colnames:
                        self._accepted_list = ps['Accepted'].data[:]
                    if 'Rejected' in ps.colnames:
                        self._rejected_list = ps['Rejected'].data[:]
                    self._roi_idx = np.array(ps.id.data)
                else:
                    raise Exception('could not find any PlaneSegmentation in nwbfile')

            # Extracting stores images as GrayscaleImages:
            if 'SegmentationImages' in ophys.data_interfaces:
                images_container = ophys.data_interfaces['SegmentationImages']
                if 'correlation' in images_container.images:
                    self._image_correlation = images_container.images['correlation'].data[()]
                if 'mean' in images_container.images:
                    self._image_mean = images_container.images['mean'].data[()]

        # Imaging plane:
        if 'ImagingPlane' in self.nwbfile.imaging_planes:
            imaging_plane = self.nwbfile.imaging_planes['ImagingPlane']
            self._channel_names = [i.name for i in imaging_plane.optical_channel]

    def __del__(self):
        self._io.close()

    def get_accepted_list(self):
        if self._accepted_list is None:
            return list(range(self.get_num_rois()))
        else:
            return np.where(self._accepted_list == 1)[0].tolist()

    def get_rejected_list(self):
        return self._rejected_list

    @property
    def roi_locations(self):
        if self._roi_locs is not None:
            return self._roi_locs.data[:].T

    def get_roi_ids(self):
        return self._roi_idx

    def get_image_size(self):
        return self.image_masks.shape[:2]

    @staticmethod
    def get_nwb_metadata(sgmextractor):
        """
        Converts metadata from the segmentation into nwb specific metadata
        Parameters
        ----------
        sgmextractor: SegmentationExtractor
        """
        metadata = {'NWBFile': {'session_start_time': datetime.now(),
                                'identifier': str(uuid.uuid4()),
                                'session_description': 'no description'},
                    'ophys': {'Device': [{'name': 'Microscope'}],
                              'Fluorescence': {'roi_response_series': [{'name': 'RoiResponseSeries',
                                                                        'description': 'array of raw fluorescence traces'}]},
                              'ImageSegmentation': {'plane_segmentations': [{'description': 'Segmented ROIs',
                                                                             'name': 'PlaneSegmentation'}]},
                              'ImagingPlane': [{'name': 'ImagingPlane',
                                                'description': 'no description',
                                                'excitation_lambda': np.nan,
                                                'indicator': 'unknown',
                                                'location': 'unknown',
                                                'optical_channels': [{'name': 'OpticalChannel',
                                                                      'emission_lambda': np.nan,
                                                                      'description': 'no description'}]}],
                              'TwoPhotonSeries': [{'name': 'TwoPhotonSeries'}]}}
        # Optical Channel name:
        for i in range(sgmextractor.get_num_channels()):
            ch_name = sgmextractor.get_channel_names()[i]
            if i == 0:
                metadata['ophys']['ImagingPlane'][0]['optical_channels'][i]['name'] = ch_name
            else:
                metadata['ophys']['ImagingPlane'][0]['optical_channels'].append(dict(
                    name=ch_name,
                    emission_lambda=np.nan,
                    description=f'{ch_name} description'
                ))

        # set roi_response_series rate:
        rate = np.float(
            'NaN') if sgmextractor.get_sampling_frequency() is None else sgmextractor.get_sampling_frequency()
        for trace_name, trace_data in sgmextractor.get_traces_dict().items():
            if trace_name == 'raw':
                if trace_data is not None:
                    metadata['ophys']['Fluorescence']['roi_response_series'][0].update(rate=rate)
                continue
            if len(trace_data.shape) != 0:
                metadata['ophys']['Fluorescence']['roi_response_series'].append(dict(
                    name=trace_name.capitalize(),
                    description=f'description of {trace_name} traces',
                    rate=rate
                ))
        # adding imaging_rate:
        metadata['ophys']['ImagingPlane'][0].update(imaging_rate=rate)
        # TwoPhotonSeries update:
        metadata['ophys']['TwoPhotonSeries'][0].update(
            dimension=sgmextractor.get_image_size())
        return metadata

    @staticmethod
    def write_segmentation(segext_obj, save_path, plane_num=0, metadata=None, overwrite=False):
        save_path = Path(save_path)
        assert save_path.suffix == '.nwb'
        if save_path.is_file() and not overwrite:
            nwbfile_exist = True
            file_mode = 'r+'
        else:
            if save_path.is_file():
                os.remove(save_path)
            if not save_path.parent.is_dir():
                save_path.parent.mkdir(parents=True)
            nwbfile_exist = False
            file_mode = 'w'

        # parse metadata correctly:
        if isinstance(segext_obj, MultiSegmentationExtractor):
            segext_objs = segext_obj.segmentations
            if metadata is not None:
                assert isinstance(metadata, list), "For MultiSegmentationExtractor enter 'metadata' as a list of " \
                                                   "SegmentationExtractor metadata"
                assert len(metadata) == len(segext_objs), "The 'metadata' argument should be a list with the same " \
                                                          "number of elements as the segmentations in the " \
                                                          "MultiSegmentationExtractor"
        else:
            segext_objs = [segext_obj]
        metadata_base_list = [NwbSegmentationExtractor.get_nwb_metadata(sgobj) for sgobj in segext_objs]

        print(f'writing nwb for {segext_obj.extractor_name}\n')
        # updating base metadata with new:
        for num, data in enumerate(metadata_base_list):
            metadata_input = metadata[num] if metadata else {}
            metadata_base_list[num] = dict_recursive_update(metadata_base_list[num], metadata_input)
        # loop for every plane:
        with NWBHDF5IO(save_path, file_mode) as io:
            metadata_base_common = metadata_base_list[0]
            if nwbfile_exist:
                nwbfile = io.read()
            else:
                nwbfile = NWBFile(**metadata_base_common['NWBFile'])
                # Subject:
                if metadata_base_common.get('Subject'):
                    nwbfile.subject = Subject(**metadata_base_common['Subject'])

            # Processing Module:
            if 'ophys' not in nwbfile.processing:
                ophys = nwbfile.create_processing_module('ophys',
                                                         'contains optical physiology processed data')
            else:
                ophys = nwbfile.get_processing_module('ophys')

            for plane_no_loop, (segext_obj, metadata) in enumerate(zip(segext_objs, metadata_base_list)):
                # Device:
                if metadata['ophys']['Device'][0]['name'] not in nwbfile.devices:
                    nwbfile.create_device(**metadata['ophys']['Device'][0])

                # ImageSegmentation:
                image_segmentation_name = 'ImageSegmentation' if plane_no_loop == 0 else f'ImageSegmentation_Plane{plane_no_loop}'
                if image_segmentation_name not in ophys.data_interfaces:
                    image_segmentation = ImageSegmentation(name=image_segmentation_name)
                    ophys.add_data_interface(image_segmentation)

                # OpticalChannel:
                optical_channels = [OpticalChannel(**i) for i in
                                    metadata['ophys']['ImagingPlane'][0]['optical_channels']]

                # ImagingPlane:
                image_plane_name = 'ImagingPlane' if plane_no_loop == 0 else f'ImagePlane_{plane_no_loop}'
                if image_plane_name not in nwbfile.imaging_planes.keys():
                    input_kwargs = dict(
                        name=image_plane_name,
                        device=nwbfile.get_device(metadata_base_common['ophys']['Device'][0]['name']),
                    )
                    _ = metadata['ophys']['ImagingPlane'][0].pop('optical_channels')
                    metadata['ophys']['ImagingPlane'][0].update(optical_channel=optical_channels)
                    input_kwargs.update(**metadata['ophys']['ImagingPlane'][0])
                    imaging_plane = nwbfile.create_imaging_plane(**input_kwargs)
                else:
                    imaging_plane = nwbfile.imaging_planes[image_plane_name]

                # PlaneSegmentation:
                input_kwargs = dict(
                    description='output from segmenting imaging plane',
                    imaging_plane=imaging_plane
                )
                if metadata['ophys']['ImageSegmentation']['plane_segmentations'][0][
                    'name'] not in image_segmentation.plane_segmentations:
                    input_kwargs.update(**metadata['ophys']['ImageSegmentation']['plane_segmentations'][0])
                    ps = image_segmentation.create_plane_segmentation(**input_kwargs)
                    ps_exist = False
                else:
                    ps = image_segmentation.get_plane_segmentation(i['name'])
                    ps_exist = True

                # ROI add:
                image_masks = segext_obj.get_roi_image_masks()
                roi_ids = segext_obj.get_roi_ids()
                accepted_ids = [1 if k in segext_obj.get_accepted_list() else 0 for k in roi_ids]
                rejected_ids = [1 if k in segext_obj.get_rejected_list() else 0 for k in roi_ids]
                roi_locations = np.array(segext_obj.get_roi_locations()).T
                if not ps_exist:
                    ps.add_column(name='RoiCentroid',
                                  description='x,y location of centroid of the roi in image_mask')
                    ps.add_column(name='Accepted',
                                  description='1 if ROi was accepted or 0 if rejected as a cell during segmentation operation')
                    ps.add_column(name='Rejected',
                                  description='1 if ROi was rejected or 0 if accepted as a cell during segmentation operation')
                for num, row in enumerate(
                        roi_ids):  # Expects the existing ps to be a prior nwbsegext saved nwb file with existing columns
                    ps.add_row(id=row, image_mask=image_masks[:, :, num],
                               RoiCentroid=roi_locations[num, :],
                               Accepted=accepted_ids[num], Rejected=rejected_ids[num])

                # Fluorescence Traces:
                if 'Flourescence' not in ophys.data_interfaces:
                    fluorescence = Fluorescence()
                    ophys.add_data_interface(fluorescence)
                else:
                    fluorescence = ophys.data_interfaces['Fluorescence']
                roi_response_dict = segext_obj.get_traces_dict()
                roi_table_region = ps.create_roi_table_region(description=f'region for Imaging plane{plane_no_loop}',
                                                              region=list(range(segext_obj.get_num_rois())))
                rate = np.float(
                    'NaN') if segext_obj.get_sampling_frequency() is None else segext_obj.get_sampling_frequency()
                for i, j in roi_response_dict.items():
                    data = getattr(segext_obj, f'_roi_response_{i}')
                    if data is not None:
                        trace_name = 'RoiResponseSeries' if i == 'raw' else i.capitalize()
                        trace_name = trace_name if plane_no_loop == 0 else trace_name + f'_Plane{plane_no_loop}'
                        input_kwargs = dict(name=trace_name, data=data.T, rois=roi_table_region, rate=rate)
                        if trace_name not in fluorescence.roi_response_series:
                            fluorescence.create_roi_response_series(**input_kwargs)

                # create Two Photon Series:
                if 'TwoPhotonSeries' not in nwbfile.acquisition:
                    warn('could not find TwoPhotonSeries, using ImagingExtractor to create an nwbfile')

                # adding images:
                images_dict = segext_obj.get_images_dict()
                images_name = 'SegmentationImages' if plane_no_loop == 0 else f'SegmentationImages_Plane{plane_no_loop}'
                if images_name not in ophys.data_interfaces:
                    images = Images(images_name)
                    for img_name, img_no in images_dict.items():
                        if img_no is not None:
                            images.add_image(GrayscaleImage(name=img_name, data=img_no))
                    ophys.add(images)

            # saving NWB file:
            io.write(nwbfile)

        # test read
        with NWBHDF5IO(save_path, 'r') as io:
            io.read()<|MERGE_RESOLUTION|>--- conflicted
+++ resolved
@@ -10,13 +10,11 @@
 
 from ...extraction_tools import PathType, FloatType, IntType, \
     check_get_frames_args, check_get_videos_args, _pixel_mask_extractor, dict_recursive_update
-<<<<<<< HEAD
 from ...extraction_tools import PathType
-=======
 from ...imagingextractor import ImagingExtractor
 from ...multisegmentationextractor import MultiSegmentationExtractor
 from ...segmentationextractor import SegmentationExtractor
->>>>>>> fb2ce71b
+
 
 try:
     from pynwb import NWBHDF5IO, TimeSeries, NWBFile
