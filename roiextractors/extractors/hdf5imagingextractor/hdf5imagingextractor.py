import numpy as np
from pathlib import Path
import lazy_ops
from ...imagingextractor import ImagingExtractor
<<<<<<< HEAD
from ...extraction_tools import ArrayType, PathType, check_get_frames_args, check_get_videos_args, get_video_shape

=======
from ...extraction_tools import check_get_frames_args, get_video_shape
>>>>>>> c9de69e2

try:
    import h5py
    HAVE_H5 = True
except ImportError:
    HAVE_H5 = False


class Hdf5ImagingExtractor(ImagingExtractor):
    extractor_name = 'Hdf5Imaging'
    installed = HAVE_H5  # check at class level if installed or not
    is_writable = True
    mode = 'file'
    installation_mesg = "To use the Hdf5 Extractor run:\n\n pip install h5py\n\n"  # error message when not installed

    def __init__(self, file_path, mov_field='mov', sampling_frequency=None, start_time=None, metadata=None,
                 channel_names=None):
        assert HAVE_H5, self.installation_mesg
        ImagingExtractor.__init__(self)
        self.filepath = Path(file_path)
        self._mov_field = mov_field
        assert self.filepath.suffix in ['.h5', '.hdf5'], ""
        self._channel_names = channel_names

        with h5py.File(file_path, "r") as f:
            if 'mov' in f.keys():
                self._video = f[self._mov_field]
            else:
                raise Exception(f"{file_path} does not contain the 'mov' dataset")

        if sampling_frequency is None:
            assert 'fr' in f.keys(), "sampling frequency information is unavailable!"
            self._sampling_frequency = self._video.attrs["fr"]
        else:
            self._sampling_frequency = sampling_frequency

        if start_time is None:
            if 'start_time' in f.keys():
                self._start_time = self._video.attrs["start_time"]
        else:
            self._start_time = start_time

        if metadata is None:
            if 'metadata' in f.keys():
                self.metadata = self._video.attrs["metadata"]
        else:
            self.metadata = metadata

        self._num_channels, self._num_frames, self._size_x, self._size_y = get_video_shape(self._video)

        if len(self._video.shape) == 3:
            # check if this converts to np.ndarray
            self._video = self._video[np.newaxis, :]

        if self._channel_names is not None:
            assert len(self._channel_names) == self._num_channels, "'channel_names' length is different than number " \
                                                                   "of channels"
        else:
            self._channel_names = [f'channel_{ch}' for ch in range(self._num_channels)]

        self._kwargs = {'file_path': str(Path(file_path).absolute()), 'mov_field': mov_field,
                        'sampling_frequency': sampling_frequency, 'channel_names': channel_names}

    @check_get_frames_args
    def get_frames(self, frame_idxs, channel=0):
        if frame_idxs.size > 1 and np.all(np.diff(frame_idxs) > 0):
<<<<<<< HEAD
            return self._video[channel, frame_idxs]
        else:
            sorted_frame_idxs = np.sort(frame_idxs)
            argsorted_frame_idxs = np.argsort(frame_idxs)
            return self._video[channel, sorted_frame_idxs][:, argsorted_frame_idxs]

    @check_get_videos_args
    def get_video(self, start_frame=None, end_frame=None, channel=0):
        video = self._video[channel, start_frame:end_frame]
        return video
=======
            return lazy_ops.DatasetView(self._video).lazy_slice[channel, frame_idxs]
        else:
            sorted_idxs = np.sort(frame_idxs)
            argsorted_idxs = np.argsort(frame_idxs)
            return lazy_ops.DatasetView(self._video).lazy_slice[channel, sorted_idxs].lazy_slice[:, argsorted_idxs]
>>>>>>> c9de69e2

    def get_image_size(self):
        return [self._size_x, self._size_y]

    def get_num_frames(self):
        return self._num_frames

    def get_sampling_frequency(self):
        return self._sampling_frequency

    def get_channel_names(self):
        return self._channel_names

    def get_num_channels(self):
        return self._num_channels

    @staticmethod
    def write_imaging(imaging, savepath):
        pass<|MERGE_RESOLUTION|>--- conflicted
+++ resolved
@@ -2,12 +2,7 @@
 from pathlib import Path
 import lazy_ops
 from ...imagingextractor import ImagingExtractor
-<<<<<<< HEAD
-from ...extraction_tools import ArrayType, PathType, check_get_frames_args, check_get_videos_args, get_video_shape
-
-=======
 from ...extraction_tools import check_get_frames_args, get_video_shape
->>>>>>> c9de69e2
 
 try:
     import h5py
@@ -28,6 +23,7 @@
         assert HAVE_H5, self.installation_mesg
         ImagingExtractor.__init__(self)
         self.filepath = Path(file_path)
+        self._sampling_frequency = sampling_frequency
         self._mov_field = mov_field
         assert self.filepath.suffix in ['.h5', '.hdf5'], ""
         self._channel_names = channel_names
@@ -74,24 +70,11 @@
     @check_get_frames_args
     def get_frames(self, frame_idxs, channel=0):
         if frame_idxs.size > 1 and np.all(np.diff(frame_idxs) > 0):
-<<<<<<< HEAD
-            return self._video[channel, frame_idxs]
-        else:
-            sorted_frame_idxs = np.sort(frame_idxs)
-            argsorted_frame_idxs = np.argsort(frame_idxs)
-            return self._video[channel, sorted_frame_idxs][:, argsorted_frame_idxs]
-
-    @check_get_videos_args
-    def get_video(self, start_frame=None, end_frame=None, channel=0):
-        video = self._video[channel, start_frame:end_frame]
-        return video
-=======
             return lazy_ops.DatasetView(self._video).lazy_slice[channel, frame_idxs]
         else:
             sorted_idxs = np.sort(frame_idxs)
             argsorted_idxs = np.argsort(frame_idxs)
             return lazy_ops.DatasetView(self._video).lazy_slice[channel, sorted_idxs].lazy_slice[:, argsorted_idxs]
->>>>>>> c9de69e2
 
     def get_image_size(self):
         return [self._size_x, self._size_y]
