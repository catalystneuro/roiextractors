--- conflicted
+++ resolved
@@ -31,13 +31,8 @@
     strategy:
       fail-fast: false
       matrix:
-<<<<<<< HEAD
-        python-version: ["3.8", "3.9", "3.10", "3.11", "3.12"]
-        os: [ubuntu-latest, windows-latest, macos-latest, macos-13]
-=======
         python-version: ["3.9", "3.10", "3.11", "3.12"]
         os: [ubuntu-latest, windows-latest, macos-latest, macos-13] # macos-13 is the latest version of macOS with Intel chip
->>>>>>> fdf58b41
     steps:
       - uses: actions/checkout@v4
       - run: git fetch --prune --unshallow --tags
