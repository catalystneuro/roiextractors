<<<<<<< HEAD
=======
import numpy as np
from numpy.testing import assert_array_almost_equal

>>>>>>> e2b43669
from roiextractors import CaimanSegmentationExtractor
from tests.setup_paths import OPHYS_DATA_PATH


def test_caiman_segmentation_extractor_1000():
    """
    Test with a CaImAn segmentation dataset from multi-plane miniscope recording.

    File: multi_plane_with_imaging_data/mini_1000_caiman_stubbed_10units_5frames.hdf5
    Metadata:
    - Source: CaImAn CNMF-E analysis output (Fleischmann Lab, Brown University)
    - 10 segmented ROIs (stubbed from original dataset)
    - 5 samples (frames, stubbed from original)
    - Frame rate: 20.0 Hz
    - Frame shape: (231, 242) pixels
    - Imaging plane: 1000 µm depth
    - Dataset type: 1-photon miniscope imaging
    - Processing: Motion corrected and segmented with CaImAn CNMF-E
    - Contains spatial footprints (A), temporal traces (C, F_dff, S, YrA),
    background components (b, f), quality metrics, and component indices

    """
    file_path = (
        OPHYS_DATA_PATH
        / "segmentation_datasets"
        / "caiman"
        / "multi_plane_with_imaging_data"
        / "mini_1000_caiman_stubbed_10units_5frames.hdf5"
    )
    extractor = CaimanSegmentationExtractor(file_path=str(file_path))

    # Test basic properties
    assert extractor.get_num_rois() == 10
    assert extractor.get_frame_shape() == (231, 242)
    assert extractor.get_num_samples() == 5
    assert extractor.get_sampling_frequency() == 20.0

    # Test ROI IDs
    roi_ids = extractor.get_roi_ids()
    assert len(roi_ids) == 10

    # Test accepted/rejected lists
    accepted_list = extractor.get_accepted_list()
    rejected_list = extractor.get_rejected_list()
    assert len(accepted_list) + len(rejected_list) <= 10

    # Test ROI image masks
    single_mask = extractor.get_roi_image_masks([roi_ids[0]])
    assert single_mask.shape == (231, 242, 1)

    all_masks = extractor.get_roi_image_masks()
    assert all_masks.shape[0:2] == (231, 242)

    # Test ROI pixel masks
    pixel_masks = extractor.get_roi_pixel_masks([roi_ids[0]])
    assert len(pixel_masks) == 1
    assert pixel_masks[0].shape[1] == 3  # [y, x, weight]

    # Test traces
    num_rois = extractor.get_num_rois()
    num_samples = extractor.get_num_samples()
    all_traces = extractor.get_traces()
    assert all_traces.shape == (num_samples, num_rois)

    # Test trace slicing
    start_frame, end_frame = 1, 4
    sliced_traces = extractor.get_traces(start_frame=start_frame, end_frame=end_frame)
    assert sliced_traces.shape == (end_frame - start_frame, num_rois)

    # Test ROI-specific traces
    roi_traces = extractor.get_traces(roi_ids=[roi_ids[0]])
    assert roi_traces.shape == (num_samples, 1)

    # Test different trace types
    traces_dict = extractor.get_traces_dict()
    available_traces = {name: traces for name, traces in traces_dict.items() if traces is not None}
    for traces in available_traces.values():
        assert traces.shape[0] == num_samples  # Time dimension should match

    # Test images
    images_dict = extractor.get_images_dict()
    available_images = {name: image for name, image in images_dict.items() if image is not None}
    frame_shape = extractor.get_frame_shape()
    for image in available_images.values():
        assert image.shape == frame_shape

    # Test quality metrics as properties (new functionality)
    property_keys = extractor.get_property_keys()
    assert "snr" == property_keys[property_keys.index("snr")]
    assert "r_values" == property_keys[property_keys.index("r_values")]
    assert "cnn_preds" not in property_keys  # Should not be present since it's None

    # Test getting quality metrics via property interface
    expected_snr = np.array(
        [
            2.91673987,
            1.05541609,
            1.59315755,
            4.66348506,
            2.97824475,
            2.98275578,
            2.9776668,
            2.94389109,
            1.19369399,
            1.76922279,
        ]
    )
    snr_property = extractor.get_property(key="snr", ids=roi_ids)
    assert_array_almost_equal(snr_property, expected_snr, decimal=6)

    expected_r_values = np.array(
        [
            0.35878084,
            0.182326,
            0.34179541,
            0.45524581,
            0.13731668,
            0.58202635,
            0.26673053,
            0.29431159,
            0.3361319,
            0.34527933,
        ]
    )
    r_values_property = extractor.get_property(key="r_values", ids=roi_ids)
    assert_array_almost_equal(r_values_property, expected_r_values, decimal=6)


def test_caiman_segmentation_extractor_450():
    """
    Test with a CaImAn segmentation dataset from multi-plane miniscope recording.
    File: multi_plane_with_imaging_data/mini_450_caiman_stubbed_10units_5frames.hdf5
    Metadata:
    - Source: CaImAn CNMF-E analysis output (Fleischmann Lab, Brown University)
    - 10 segmented ROIs (stubbed from original dataset)
    - 5 samples (frames, stubbed from original)
    - Frame rate: 20.0 Hz
    - Frame shape: (231, 242) pixels
    - Imaging plane: 450 µm depth
    - Dataset type: 1-photon miniscope imaging
    - Processing: Motion corrected and segmented with CaImAn CNMF-E
    - Contains spatial footprints (A), temporal traces (C, F_dff, S, YrA),
      background components (b, f), quality metrics, and component indices
    """
    file_path = (
        OPHYS_DATA_PATH
        / "segmentation_datasets"
        / "caiman"
        / "multi_plane_with_imaging_data"
        / "mini_450_caiman_stubbed_10units_5frames.hdf5"
    )
    extractor = CaimanSegmentationExtractor(file_path=str(file_path))

    # Test basic properties
    assert extractor.get_num_rois() == 10
    assert extractor.get_frame_shape() == (231, 242)
    assert extractor.get_num_samples() == 5
    assert extractor.get_sampling_frequency() == 20.0

    # Test ROI IDs
    roi_ids = extractor.get_roi_ids()
    assert len(roi_ids) == 10

    # Test accepted/rejected lists
    accepted_list = extractor.get_accepted_list()
    rejected_list = extractor.get_rejected_list()
    assert accepted_list == [2, 9]
    assert rejected_list == [0, 1, 3, 4, 5, 6, 7, 8]
    assert len(accepted_list) + len(rejected_list) <= 10

    # Test ROI image masks
    single_mask = extractor.get_roi_image_masks([roi_ids[0]])
    assert single_mask.shape == (231, 242, 1)
    all_masks = extractor.get_roi_image_masks()
    assert all_masks.shape[0:2] == (231, 242)

    # Test ROI pixel masks
    pixel_masks = extractor.get_roi_pixel_masks([roi_ids[0]])
    assert len(pixel_masks) == 1
    assert pixel_masks[0].shape[1] == 3  # [y, x, weight]

    # Test traces
    num_rois = extractor.get_num_rois()
    num_samples = extractor.get_num_samples()
    all_traces = extractor.get_traces()
    assert all_traces.shape == (num_samples, num_rois)

    # Test trace slicing
    start_frame, end_frame = 1, 4
    sliced_traces = extractor.get_traces(start_frame=start_frame, end_frame=end_frame)
    assert sliced_traces.shape == (end_frame - start_frame, num_rois)

    # Test ROI-specific traces
    roi_traces = extractor.get_traces(roi_ids=[roi_ids[0]])
    assert roi_traces.shape == (num_samples, 1)

    # Test different trace types
    traces_dict = extractor.get_traces_dict()
    available_traces = {name: traces for name, traces in traces_dict.items() if traces is not None}
    for traces in available_traces.values():
        assert traces.shape[0] == num_samples  # Time dimension should match

    # Test images
    images_dict = extractor.get_images_dict()
    available_images = {name: image for name, image in images_dict.items() if image is not None}
    frame_shape = extractor.get_frame_shape()
    for image in available_images.values():
        assert image.shape == frame_shape

    # Test quality metrics as properties
    property_keys = extractor.get_property_keys()
    assert "snr" == property_keys[property_keys.index("snr")]
    assert "r_values" == property_keys[property_keys.index("r_values")]
    assert "cnn_preds" not in property_keys  # Should not be present since it's None

    # Test getting quality metrics via property interface
    expected_snr = np.array(
        [
            0.82003892,
            1.46365421,
            2.37001396,
            1.26491304,
            0.88042214,
            0.57378107,
            1.91813623,
            1.51477906,
            1.34824757,
            4.61553793,
        ]
    )
    snr_property = extractor.get_property(key="snr", ids=roi_ids)
    assert_array_almost_equal(snr_property, expected_snr, decimal=6)

    expected_r_values = np.array(
        [
            -0.09622008,
            0.75080916,
            0.46274736,
            0.14843417,
            -0.01086164,
            0.32011244,
            -0.06491879,
            -0.12745297,
            -0.10657519,
            -0.37634573,
        ]
    )
    r_values_property = extractor.get_property(key="r_values", ids=roi_ids)
    assert_array_almost_equal(r_values_property, expected_r_values, decimal=6)


def test_caiman_segmentation_extractor_750():
    """
    Test with a CaImAn segmentation dataset from multi-plane miniscope recording.
    File: multi_plane_with_imaging_data/mini_750_caiman_stubbed_10units_5frames.hdf5
    Metadata:
    - Source: CaImAn CNMF-E analysis output (Fleischmann Lab, Brown University)
    - 10 segmented ROIs (stubbed from original dataset)
    - 5 samples (frames, stubbed from original)
    - Frame rate: 20.0 Hz
    - Frame shape: (231, 242) pixels
    - Imaging plane: 750 µm depth
    - Dataset type: 1-photon miniscope imaging
    - Processing: Motion corrected and segmented with CaImAn CNMF-E
    - Contains spatial footprints (A), temporal traces (C, F_dff, S, YrA),
      background components (b, f), quality metrics, and component indices
    """
    file_path = (
        OPHYS_DATA_PATH
        / "segmentation_datasets"
        / "caiman"
        / "multi_plane_with_imaging_data"
        / "mini_750_caiman_stubbed_10units_5frames.hdf5"
    )
    extractor = CaimanSegmentationExtractor(file_path=str(file_path))

    # Test basic properties
    assert extractor.get_num_rois() == 10
    assert extractor.get_frame_shape() == (231, 242)
    assert extractor.get_num_samples() == 5
    assert extractor.get_sampling_frequency() == 20.0

    # Test ROI IDs
    roi_ids = extractor.get_roi_ids()
    assert len(roi_ids) == 10

    # Test accepted/rejected lists
    accepted_list = extractor.get_accepted_list()
    rejected_list = extractor.get_rejected_list()
    assert len(accepted_list) + len(rejected_list) <= 10

    # Test ROI image masks
    single_mask = extractor.get_roi_image_masks([roi_ids[0]])
    assert single_mask.shape == (231, 242, 1)
    all_masks = extractor.get_roi_image_masks()
    assert all_masks.shape[0:2] == (231, 242)

    # Test ROI pixel masks
    pixel_masks = extractor.get_roi_pixel_masks([roi_ids[0]])
    assert len(pixel_masks) == 1
    assert pixel_masks[0].shape[1] == 3  # [y, x, weight]

    # Test traces
    num_rois = extractor.get_num_rois()
    num_samples = extractor.get_num_samples()
    all_traces = extractor.get_traces()
    assert all_traces.shape == (num_samples, num_rois)

    # Test trace slicing
    start_frame, end_frame = 1, 4
    sliced_traces = extractor.get_traces(start_frame=start_frame, end_frame=end_frame)
    assert sliced_traces.shape == (end_frame - start_frame, num_rois)

    # Test ROI-specific traces
    roi_traces = extractor.get_traces(roi_ids=[roi_ids[0]])
    assert roi_traces.shape == (num_samples, 1)

    # Test different trace types
    traces_dict = extractor.get_traces_dict()
    available_traces = {name: traces for name, traces in traces_dict.items() if traces is not None}
    for traces in available_traces.values():
        assert traces.shape[0] == num_samples  # Time dimension should match

    # Test images
    images_dict = extractor.get_images_dict()
    available_images = {name: image for name, image in images_dict.items() if image is not None}
    frame_shape = extractor.get_frame_shape()
    for image in available_images.values():
        assert image.shape == frame_shape

    # Test quality metrics as properties
    property_keys = extractor.get_property_keys()
    assert "snr" == property_keys[property_keys.index("snr")]
    assert "r_values" == property_keys[property_keys.index("r_values")]
    assert "cnn_preds" not in property_keys

    # Test getting quality metrics via property interface
    expected_snr = np.array(
        [
            3.83573586,
            0.99122825,
            1.42381208,
            2.2360468,
            5.05530997,
            2.82601472,
            3.39339375,
            1.27190148,
            4.47956692,
            2.43551304,
        ]
    )
    snr_property = extractor.get_property(key="snr", ids=roi_ids)
    assert_array_almost_equal(snr_property, expected_snr, decimal=6)

    expected_r_values = np.array(
        [
            0.1108782,
            -0.2044603,
            -0.30995306,
            0.13629865,
            0.39358738,
            0.33849331,
            -0.31045486,
            -0.64353179,
            0.31970047,
            0.58292105,
        ]
    )
    r_values_property = extractor.get_property(key="r_values", ids=roi_ids)
    assert_array_almost_equal(r_values_property, expected_r_values, decimal=6)


def test_caiman_segmentation_extractor_analysis():
    """
    Test with a full CaImAn analysis dataset from 1-photon miniscope recording.

    File: caiman_analysis.hdf5
    Metadata:
    - Source: CaImAn CNMF analysis output (v1.8.5, greedy ROI initialization)
    - 72 segmented ROIs from 1-photon endoscopic imaging
    - 1000 samples (frames)
    - Frame rate: 30.0 Hz
    - Frame shape: (128, 128) pixels
    - Dataset type: 1-photon miniscope/endoscopic imaging
    - Processing: Motion corrected and segmented with CaImAn CNMF
    - Contains full CaImAn output: spatial footprints (A), temporal traces (C, F_dff, S, YrA),
      background components (b, f), quality metrics, and processing parameters
    - High correlation threshold (0.85) and peak-to-noise ratio (20) typical for 1-photon data

    """
    file_path = OPHYS_DATA_PATH / "segmentation_datasets" / "caiman" / "caiman_analysis.hdf5"
    extractor = CaimanSegmentationExtractor(file_path=str(file_path))

    # Test basic properties
    assert extractor.get_num_rois() == 72
    assert extractor.get_frame_shape() == (128, 128)
    assert extractor.get_num_samples() == 1000
    assert extractor.get_sampling_frequency() == 30.0

    # Test ROI IDs
    roi_ids = extractor.get_roi_ids()
    assert len(roi_ids) == 72

    # Test accepted/rejected lists
    accepted_list = extractor.get_accepted_list()
    rejected_list = extractor.get_rejected_list()
    assert len(accepted_list) + len(rejected_list) <= 72

    # Test ROI image masks
    single_mask = extractor.get_roi_image_masks([roi_ids[0]])
    assert single_mask.shape == (128, 128, 1)

    all_masks = extractor.get_roi_image_masks()
    assert all_masks.shape[0:2] == (128, 128)

    # Test ROI pixel masks
    pixel_masks = extractor.get_roi_pixel_masks([roi_ids[0]])
    assert len(pixel_masks) == 1
    assert pixel_masks[0].shape[1] == 3  # [y, x, weight]

    # Test traces
    num_rois = extractor.get_num_rois()
    num_samples = extractor.get_num_samples()
    all_traces = extractor.get_traces()
    assert all_traces.shape == (num_samples, num_rois)

    # Test trace slicing
    start_frame, end_frame = 100, 200
    sliced_traces = extractor.get_traces(start_frame=start_frame, end_frame=end_frame)
    assert sliced_traces.shape == (end_frame - start_frame, num_rois)

    # Test ROI-specific traces
    roi_traces = extractor.get_traces(roi_ids=[roi_ids[0]])
    assert roi_traces.shape == (num_samples, 1)

    # Test different trace types
    traces_dict = extractor.get_traces_dict()
    available_traces = {name: traces for name, traces in traces_dict.items() if traces is not None}
    for traces in available_traces.values():
        assert traces.shape[0] == num_samples  # Time dimension should match

    # Test images
    images_dict = extractor.get_images_dict()
    available_images = {name: image for name, image in images_dict.items() if image is not None}
    frame_shape = extractor.get_frame_shape()
    for image in available_images.values():
        assert image.shape == frame_shape

    # Test that no quality metric properties are set for this dataset
    property_keys = extractor.get_property_keys()
    assert "snr" not in property_keys
    assert "r_values" not in property_keys
    assert "cnn_preds" not in property_keys<|MERGE_RESOLUTION|>--- conflicted
+++ resolved
@@ -1,9 +1,6 @@
-<<<<<<< HEAD
-=======
 import numpy as np
 from numpy.testing import assert_array_almost_equal
 
->>>>>>> e2b43669
 from roiextractors import CaimanSegmentationExtractor
 from tests.setup_paths import OPHYS_DATA_PATH
 
