import unittest
from pathlib import Path
from copy import copy

from roiextractors.testing import check_imaging_equal, check_segmentations_equal
from parameterized import parameterized, param
from hdmf.testing import TestCase

from roiextractors import (
    TiffImagingExtractor,
    Hdf5ImagingExtractor,
    SbxImagingExtractor,
    CaimanSegmentationExtractor,
    ExtractSegmentationExtractor,
    Suite2pSegmentationExtractor,
    CnmfeSegmentationExtractor,
)


from .setup_paths import OPHYS_DATA_PATH, OUTPUT_PATH


def custom_name_func(testcase_func, param_num, param):
    return (
        f"{testcase_func.__name__}_{param_num}_"
        f"{parameterized.to_safe_name(param.kwargs['extractor_class'].__name__)}"
    )


class TestExtractors(TestCase):
    savedir = OUTPUT_PATH

    imaging_extractor_list = [
        param(
            extractor_class=TiffImagingExtractor,
            extractor_kwargs=dict(
                file_path=str(OPHYS_DATA_PATH / "imaging_datasets" / "Tif" / "demoMovie.tif"),
                sampling_frequency=15.0,  # typically provied by user
            ),
        ),
        param(
            extractor_class=Hdf5ImagingExtractor,
            extractor_kwargs=dict(file_path=str(OPHYS_DATA_PATH / "imaging_datasets" / "hdf5" / "demoMovie.hdf5")),
        ),
    ]
    for suffix in [".mat", ".sbx"]:
        imaging_extractor_list.append(
            param(
                extractor_class=SbxImagingExtractor,
                extractor_kwargs=dict(
                    file_path=str(OPHYS_DATA_PATH / "imaging_datasets" / "Scanbox" / f"sample{suffix}")
                ),
            ),
        )

    @parameterized.expand(imaging_extractor_list, name_func=custom_name_func)
    def test_imaging_extractors(self, extractor_class, extractor_kwargs):
        extractor = extractor_class(**extractor_kwargs)
        try:
            suffix = Path(extractor_kwargs["file_path"]).suffix
            output_path = self.savedir / f"{extractor_class.__name__}{suffix}"
            extractor_class.write_imaging(extractor, output_path)

            roundtrip_kwargs = copy(extractor_kwargs)
            roundtrip_kwargs.update(file_path=output_path)
            roundtrip_extractor = extractor_class(**roundtrip_kwargs)
            # TODO: this roundtrip test has been failing for some time now
            check_imaging_equal(imaging_extractor1=extractor, imaging_extractor2=roundtrip_extractor)
        except NotImplementedError:
            return

    segmentation_extractor_list = [
        param(
            extractor_class=CaimanSegmentationExtractor,
            extractor_kwargs=dict(
                file_path=str(OPHYS_DATA_PATH / "segmentation_datasets" / "caiman" / "caiman_analysis.hdf5")
            ),
        ),
        param(
            extractor_class=CnmfeSegmentationExtractor,
            extractor_kwargs=dict(
                file_path=str(
                    OPHYS_DATA_PATH
                    / "segmentation_datasets"
                    / "cnmfe"
                    / "2014_04_01_p203_m19_check01_cnmfeAnalysis.mat"
                )
            ),
        ),
        param(
            extractor_class=ExtractSegmentationExtractor,
            extractor_kwargs=dict(
                file_path=str(
                    OPHYS_DATA_PATH
                    / "segmentation_datasets"
                    / "extract"
                    / "2014_04_01_p203_m19_check01_extractAnalysis.mat"
                )
            ),
        ),
        param(
            extractor_class=Suite2pSegmentationExtractor,
            extractor_kwargs=dict(
                # TODO: argument name is 'file_path' on roiextractors, but it clearly refers to a folder_path
                file_path=str(OPHYS_DATA_PATH / "segmentation_datasets" / "suite2p")
            ),
        ),
    ]

    @parameterized.expand(segmentation_extractor_list, name_func=custom_name_func)
    def test_segmentation_extractors(self, extractor_class, extractor_kwargs):
        extractor = extractor_class(**extractor_kwargs)
        try:
            suffix = Path(extractor_kwargs["file_path"]).suffix
            output_path = self.savedir / f"{extractor_class.__name__}{suffix}"

            # TODO: Suit2P Segmentation fails to make certain files; probably related to how
            # the input argument is a 'file_path' but is actually a folder?
            # CnmfeSegmentation fails because of transpose issues when saving
            # Not yet sure about ExtractSegmentation
            extractors_not_ready = [
<<<<<<< HEAD
                "CnmfeSegmentationExtractor",
=======
                "Suite2pSegmentationExtractor",
>>>>>>> 01cfa7bb
                "ExtractSegmentationExtractor",
            ]

            if extractor_class.__name__ not in extractors_not_ready:
                extractor_class.write_segmentation(extractor, output_path)

                roundtrip_kwargs = copy(extractor_kwargs)
                roundtrip_kwargs.update(file_path=output_path)
                roundtrip_extractor = extractor_class(**roundtrip_kwargs)
                # TODO: this roundtrip test has been failing for some time now
                check_segmentations_equal(
                    segmentation_extractor1=extractor, segmentation_extractor2=roundtrip_extractor
                )

        except NotImplementedError:
            return

    def test_tiff_non_memmap_warning(self):
        file_path = OPHYS_DATA_PATH / "imaging_datasets" / "Tif" / "sample_scanimage.tiff"
        with self.assertWarnsWith(
            warn_type=UserWarning,
            exc_msg="memmap of TIFF file could not be established. Reading entire matrix into memory.",
        ):
            TiffImagingExtractor(file_path=str(file_path), sampling_frequency=15.0)


if __name__ == "__main__":
    unittest.main()<|MERGE_RESOLUTION|>--- conflicted
+++ resolved
@@ -119,11 +119,7 @@
             # CnmfeSegmentation fails because of transpose issues when saving
             # Not yet sure about ExtractSegmentation
             extractors_not_ready = [
-<<<<<<< HEAD
-                "CnmfeSegmentationExtractor",
-=======
                 "Suite2pSegmentationExtractor",
->>>>>>> 01cfa7bb
                 "ExtractSegmentationExtractor",
             ]
 
