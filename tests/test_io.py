import unittest
from pathlib import Path
from copy import copy

from parameterized import parameterized, param
from hdmf.testing import TestCase

from roiextractors import (
    TiffImagingExtractor,
    ScanImageTiffImagingExtractor,
    Hdf5ImagingExtractor,
    SbxImagingExtractor,
    CaimanSegmentationExtractor,
    ExtractSegmentationExtractor,
    Suite2pSegmentationExtractor,
    CnmfeSegmentationExtractor,
)
<<<<<<< HEAD
from roiextractors.testing import (
    check_imaging_equal,
    check_segmentations_equal,
    assert_get_frames_return_shape,
)
=======
from roiextractors.testing import check_imaging_equal, check_segmentations_equal, check_imaging_return_types
>>>>>>> 38bfa524

from .setup_paths import OPHYS_DATA_PATH, OUTPUT_PATH


def custom_name_func(testcase_func, param_num, param):
    return (
        f"{testcase_func.__name__}_{param_num}_"
        f"{parameterized.to_safe_name(param.kwargs['extractor_class'].__name__)}"
    )


class TestExtractors(TestCase):
    savedir = OUTPUT_PATH

    imaging_extractor_list = [
        param(
            extractor_class=TiffImagingExtractor,
            extractor_kwargs=dict(
                file_path=str(OPHYS_DATA_PATH / "imaging_datasets" / "Tif" / "demoMovie.tif"),
                sampling_frequency=15.0,  # typically provied by user
            ),
        ),
        param(
            extractor_class=ScanImageTiffImagingExtractor,
            extractor_kwargs=dict(
                file_path=str(OPHYS_DATA_PATH / "imaging_datasets" / "Tif" / "sample_scanimage.tiff"),
                sampling_frequency=30.0,
            ),
        ),
        param(
            extractor_class=Hdf5ImagingExtractor,
            extractor_kwargs=dict(file_path=str(OPHYS_DATA_PATH / "imaging_datasets" / "hdf5" / "demoMovie.hdf5")),
        ),
    ]
    for suffix in [".mat", ".sbx"]:
        imaging_extractor_list.append(
            param(
                extractor_class=SbxImagingExtractor,
                extractor_kwargs=dict(
                    file_path=str(OPHYS_DATA_PATH / "imaging_datasets" / "Scanbox" / f"sample{suffix}")
                ),
            ),
        )

    @parameterized.expand(imaging_extractor_list, name_func=custom_name_func)
    def test_imaging_extractors(self, extractor_class, extractor_kwargs):
        extractor = extractor_class(**extractor_kwargs)
<<<<<<< HEAD
=======
        check_imaging_return_types(extractor)
>>>>>>> 38bfa524

        try:
            suffix = Path(extractor_kwargs["file_path"]).suffix
            output_path = self.savedir / f"{extractor_class.__name__}{suffix}"
            extractor_class.write_imaging(extractor, output_path)

            roundtrip_kwargs = copy(extractor_kwargs)
            roundtrip_kwargs.update(file_path=output_path)
            roundtrip_extractor = extractor_class(**roundtrip_kwargs)
            check_imaging_equal(imaging_extractor1=extractor, imaging_extractor2=roundtrip_extractor)
            check_imaging_return_types(roundtrip_extractor)

        except NotImplementedError:
            return

    @parameterized.expand(imaging_extractor_list, name_func=custom_name_func)
    def test_get_frames_shape(self, extractor_class, extractor_kwargs):
        extractor = extractor_class(**extractor_kwargs)
        assert_get_frames_return_shape(imaging_extractor=extractor)

    segmentation_extractor_list = [
        param(
            extractor_class=CaimanSegmentationExtractor,
            extractor_kwargs=dict(
                file_path=str(OPHYS_DATA_PATH / "segmentation_datasets" / "caiman" / "caiman_analysis.hdf5")
            ),
        ),
        param(
            extractor_class=CnmfeSegmentationExtractor,
            extractor_kwargs=dict(
                file_path=str(
                    OPHYS_DATA_PATH
                    / "segmentation_datasets"
                    / "cnmfe"
                    / "2014_04_01_p203_m19_check01_cnmfeAnalysis.mat"
                )
            ),
        ),
        param(
            extractor_class=ExtractSegmentationExtractor,
            extractor_kwargs=dict(
                file_path=str(
                    OPHYS_DATA_PATH
                    / "segmentation_datasets"
                    / "extract"
                    / "2014_04_01_p203_m19_check01_extractAnalysis.mat"
                )
            ),
        ),
        param(
            extractor_class=Suite2pSegmentationExtractor,
            extractor_kwargs=dict(folder_path=str(OPHYS_DATA_PATH / "segmentation_datasets" / "suite2p")),
        ),
        param(
            extractor_class=Suite2pSegmentationExtractor,
            extractor_kwargs=dict(file_path=str(OPHYS_DATA_PATH / "segmentation_datasets" / "suite2p")),
        ),
    ]

    @parameterized.expand(segmentation_extractor_list, name_func=custom_name_func)
    def test_segmentation_extractors(self, extractor_class, extractor_kwargs):
        extractor = extractor_class(**extractor_kwargs)

        try:
            roundtrip_kwargs = copy(extractor_kwargs)
            if "folder_path" in extractor_kwargs:
                output_path = self.savedir / f"{extractor_class.__name__}"
                roundtrip_kwargs.update(folder_path=output_path)
            elif "file_path" in extractor_kwargs:
                suffix = Path(extractor_kwargs["file_path"]).suffix
                output_path = self.savedir / f"{extractor_class.__name__}{suffix}"
                roundtrip_kwargs.update(file_path=output_path)

            extractor_class.write_segmentation(extractor, output_path)

            roundtrip_kwargs = copy(extractor_kwargs)
            roundtrip_extractor = extractor_class(**roundtrip_kwargs)
            check_segmentations_equal(segmentation_extractor1=extractor, segmentation_extractor2=roundtrip_extractor)

        except NotImplementedError:
            return


if __name__ == "__main__":
    unittest.main()<|MERGE_RESOLUTION|>--- conflicted
+++ resolved
@@ -15,15 +15,13 @@
     Suite2pSegmentationExtractor,
     CnmfeSegmentationExtractor,
 )
-<<<<<<< HEAD
 from roiextractors.testing import (
     check_imaging_equal,
     check_segmentations_equal,
     assert_get_frames_return_shape,
+    check_imaging_return_types,
 )
-=======
-from roiextractors.testing import check_imaging_equal, check_segmentations_equal, check_imaging_return_types
->>>>>>> 38bfa524
+
 
 from .setup_paths import OPHYS_DATA_PATH, OUTPUT_PATH
 
@@ -71,10 +69,7 @@
     @parameterized.expand(imaging_extractor_list, name_func=custom_name_func)
     def test_imaging_extractors(self, extractor_class, extractor_kwargs):
         extractor = extractor_class(**extractor_kwargs)
-<<<<<<< HEAD
-=======
         check_imaging_return_types(extractor)
->>>>>>> 38bfa524
 
         try:
             suffix = Path(extractor_kwargs["file_path"]).suffix
