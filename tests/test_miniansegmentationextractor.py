import shutil
from pathlib import Path

import numpy as np
import pytest
import zarr
from numpy.testing import assert_array_equal

from roiextractors import MinianSegmentationExtractor
from tests.setup_paths import OPHYS_DATA_PATH


@pytest.fixture(scope="module")
def folder_path():
    return OPHYS_DATA_PATH / "segmentation_datasets" / "minian" / "segmented_data_3units_100frames"


@pytest.fixture(scope="module")
def extractor(folder_path):
    return MinianSegmentationExtractor(folder_path=folder_path)


@pytest.fixture(scope="module")
def denoised_traces(folder_path):
    dataset = zarr.open(str(folder_path) + "/C.zarr")
    return np.transpose(np.array(dataset["C"]))


@pytest.fixture(scope="module")
def deconvolved_traces(folder_path):
    dataset = zarr.open(str(folder_path) + "/S.zarr")
    return np.transpose(np.array(dataset["S"]))


@pytest.fixture(scope="module")
def baseline_traces(folder_path):
    dataset = zarr.open(str(folder_path) + "/b0.zarr")
    return np.transpose(np.array(dataset["b0"]))


@pytest.fixture(scope="module")
def neuropil_trace(folder_path):
    dataset = zarr.open(str(folder_path) + "/f.zarr")
    return np.expand_dims(np.array(dataset["f"]), axis=1)


@pytest.fixture(scope="module")
def image_masks(folder_path):
    dataset = zarr.open(str(folder_path) + "/A.zarr")
    return np.transpose(np.array(dataset["A"]), (1, 2, 0))


@pytest.fixture(scope="module")
def background_image_mask(folder_path):
    dataset = zarr.open(str(folder_path) + "/b.zarr")
    return np.expand_dims(np.array(dataset["b"]), axis=2)


@pytest.fixture(scope="module")
def maximum_projection_image(folder_path):
    return np.array(zarr.open(str(folder_path) + "/max_proj.zarr/max_proj"))


@pytest.fixture(scope="module")
def expected_properties():
    return dict(
        num_samples=100,
        frame_shape=(608, 608),
        num_rois=3,
        first_timestamp=[0.329],
        roi_ids=[0, 1, 2],
        subject_id="Ca_EEG3",
        session_id="Ca_EEG3-4",
    )


def test_incomplete_extractor_load_temporal_components(folder_path, tmp_path):
    """Check extractor can be initialized when not all traces are available."""
    # temporary directory for testing assertion when some of the files are missing
    folders_to_copy = [
        "A.zarr",
        "b.zarr",
        "f.zarr",
        "max_proj.zarr",
        ".zgroup",
        "timeStamps.csv",
    ]

    for folder in folders_to_copy:
        src = Path(folder_path) / folder
        dst = tmp_path / folder
        if src.is_dir():
            shutil.copytree(src, dst, dirs_exist_ok=True)
        else:
            shutil.copy(src, dst)
    with pytest.raises(
        ValueError,
        match=r"Spatial components \(A\.zarr\) are available but no temporal components \(C\.zarr, S\.zarr, b0\.zarr\) are associated\. "
        r"This means ROI masks exist but without any corresponding fluorescence traces\.",
    ):
        MinianSegmentationExtractor(folder_path=tmp_path)


def test_incomplete_extractor_load_spatial_component(folder_path, tmp_path):
    """Check extractor can be initialized when not all spatial components are available."""
    # temporary directory for testing assertion when some of the files are missing
    folders_to_copy = [
        "S.zarr",
        "C.zarr",
        "b0.zarr",
        "b.zarr",
        "f.zarr",
        "max_proj.zarr",
        ".zgroup",
        "timeStamps.csv",
    ]

    for folder in folders_to_copy:
        src = Path(folder_path) / folder
        dst = tmp_path / folder
        if src.is_dir():
            shutil.copytree(src, dst, dirs_exist_ok=True)
        else:
            shutil.copy(src, dst)

    with pytest.raises(ValueError, match="No image masks found in A.zarr dataset."):
        MinianSegmentationExtractor(folder_path=tmp_path)


def test_frame_shape(extractor, expected_properties):
    assert extractor.get_frame_shape() == expected_properties["frame_shape"]


def test_num_samples(extractor, expected_properties):
    assert extractor.get_num_samples() == expected_properties["num_samples"]


def test_sample_indices_to_time(extractor, expected_properties):
    assert extractor.sample_indices_to_time(sample_indices=[0]) == expected_properties["first_timestamp"]


def test_num_rois(extractor, expected_properties):
    assert extractor.get_num_rois() == expected_properties["num_rois"]


def test_extractor_denoised_traces(extractor, denoised_traces):
    assert_array_equal(extractor.get_traces(name="denoised"), denoised_traces)


def test_extractor_neuropil_trace(extractor, neuropil_trace):
    assert_array_equal(extractor.get_traces(name="neuropil"), neuropil_trace)


def test_extractor_image_masks(extractor, image_masks):
    """Test that the image masks are correctly extracted."""
    assert_array_equal(extractor.get_roi_image_masks(), image_masks)


def test_extractor_background_image_masks(extractor, background_image_mask):
    """Test that the image masks are correctly extracted."""
    assert_array_equal(extractor.get_background_image_masks(), background_image_mask)


def test_maximum_projection_image(extractor, maximum_projection_image):
    """Test that the mean image is correctly loaded from the extractor."""
    images_dict = extractor.get_images_dict()
    assert_array_equal(images_dict["maximum_projection"], maximum_projection_image)


def test_get_native_timestamps(extractor, expected_properties):
    """Test that timestamps are correctly read from CSV file."""
    # Get timestamps using the extractor
    timestamps = extractor.get_native_timestamps()

    # First timestamp should match the expected value
    assert timestamps[0] == expected_properties["first_timestamp"]

    # Length should match number of frames
    assert len(timestamps) == expected_properties["num_samples"]


def test_get_roi_ids(extractor, expected_properties):
    """Test that ROI IDs are correctly retrieved."""
    roi_ids = extractor.get_roi_ids()

    # Test the number of ROIs
    assert len(roi_ids) == expected_properties["num_rois"]

    # Test that ROI IDs match expected values
    assert roi_ids == expected_properties["roi_ids"]


def test_get_subject_id(extractor, expected_properties):
    """Test that subject ID is correctly retrieved."""
    subject_id = extractor._get_subject_id()
    assert subject_id == expected_properties["subject_id"]


def test_get_session_id(extractor, expected_properties):
    """Test that session ID is correctly retrieved."""
    session_id = extractor._get_session_id()
    assert session_id == expected_properties["session_id"]


<<<<<<< HEAD
def test_constructor_with_sampling_frequency(folder_path):
    """Test that the extractor can be initialized with a sampling frequency."""
    sampling_freq = 30.0
    extractor = MinianSegmentationExtractor(folder_path=folder_path, sampling_frequency=sampling_freq)
    assert extractor.get_sampling_frequency() == sampling_freq


def test_constructor_with_custom_timestamps_path(folder_path):
    """Test that the extractor can be initialized with a custom timestamps path."""
    timestamps_path = folder_path / "timeStamps.csv"
    extractor = MinianSegmentationExtractor(folder_path=folder_path, timestamps_path=timestamps_path)
    # Should work without error and be able to get timestamps
    timestamps = extractor.get_native_timestamps()
    assert len(timestamps) > 0


def test_constructor_error_no_sampling_freq_no_timestamps(folder_path, tmp_path):
    """Test that constructor raises error when no sampling frequency and no valid timestamps file."""
    # Copy all files except timeStamps.csv
    folders_to_copy = [
        "A.zarr",
        "b.zarr",
        "f.zarr",
        "C.zarr",
        "S.zarr",
        "b0.zarr",
        "max_proj.zarr",
        ".zgroup",
    ]

    for folder in folders_to_copy:
        src = Path(folder_path) / folder
        dst = tmp_path / folder
        if src.is_dir():
            shutil.copytree(src, dst, dirs_exist_ok=True)
        else:
            shutil.copy(src, dst)

    # Should raise error when no sampling frequency and no timestamps file
    with pytest.raises(
        ValueError,
        match=r"No sampling frequency provided and timestamps file not found at .* "
        r"Please provide either a sampling_frequency parameter or ensure a valid timeStamps\.csv file exists\.",
    ):
        MinianSegmentationExtractor(folder_path=tmp_path)


def test_constructor_error_no_sampling_freq_invalid_timestamps_path(folder_path):
    """Test that constructor raises error when no sampling frequency and invalid timestamps path."""
    invalid_timestamps_path = folder_path / "nonexistent_timestamps.csv"

    with pytest.raises(
        ValueError,
        match=r"No sampling frequency provided and timestamps file not found at .* "
        r"Please provide either a sampling_frequency parameter or ensure a valid timeStamps\.csv file exists\.",
    ):
        MinianSegmentationExtractor(folder_path=folder_path, timestamps_path=invalid_timestamps_path)


def test_constructor_with_both_sampling_freq_and_timestamps_path(folder_path):
    """Test that both parameters can be provided and sampling frequency takes precedence."""
    sampling_freq = 25.0
    timestamps_path = folder_path / "timeStamps.csv"

    extractor = MinianSegmentationExtractor(
        folder_path=folder_path, sampling_frequency=sampling_freq, timestamps_path=timestamps_path
    )

    # Should return the provided sampling frequency, not derived from timestamps
    assert extractor.get_sampling_frequency() == sampling_freq
=======
def test_slicing_preserves_has_time_vector():
    """Test that slicing preserves the has_time_vector property."""
    folder_path = OPHYS_DATA_PATH / "segmentation_datasets" / "minian" / "segmented_data_3units_100frames"
    extractor = MinianSegmentationExtractor(folder_path=folder_path)
    assert extractor.has_time_vector()
    sub_extractor = extractor.slice_samples(start_sample=0, end_sample=10)
    assert sub_extractor.has_time_vector()
>>>>>>> a8665aa9
<|MERGE_RESOLUTION|>--- conflicted
+++ resolved
@@ -202,7 +202,15 @@
     assert session_id == expected_properties["session_id"]
 
 
-<<<<<<< HEAD
+def test_slicing_preserves_has_time_vector():
+    """Test that slicing preserves the has_time_vector property."""
+    folder_path = OPHYS_DATA_PATH / "segmentation_datasets" / "minian" / "segmented_data_3units_100frames"
+    extractor = MinianSegmentationExtractor(folder_path=folder_path)
+    assert extractor.has_time_vector()
+    sub_extractor = extractor.slice_samples(start_sample=0, end_sample=10)
+    assert sub_extractor.has_time_vector()
+
+
 def test_constructor_with_sampling_frequency(folder_path):
     """Test that the extractor can be initialized with a sampling frequency."""
     sampling_freq = 30.0
@@ -272,13 +280,4 @@
     )
 
     # Should return the provided sampling frequency, not derived from timestamps
-    assert extractor.get_sampling_frequency() == sampling_freq
-=======
-def test_slicing_preserves_has_time_vector():
-    """Test that slicing preserves the has_time_vector property."""
-    folder_path = OPHYS_DATA_PATH / "segmentation_datasets" / "minian" / "segmented_data_3units_100frames"
-    extractor = MinianSegmentationExtractor(folder_path=folder_path)
-    assert extractor.has_time_vector()
-    sub_extractor = extractor.slice_samples(start_sample=0, end_sample=10)
-    assert sub_extractor.has_time_vector()
->>>>>>> a8665aa9
+    assert extractor.get_sampling_frequency() == sampling_freq