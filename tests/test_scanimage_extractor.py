import pytest
import numpy as np
from pathlib import Path
from numpy.testing import assert_array_equal
from tifffile import TiffReader

from roiextractors import (
    ScanImageImagingExtractor,
)
from .setup_paths import OPHYS_DATA_PATH

# Define the path to the ScanImage test files
SCANIMAGE_PATH = OPHYS_DATA_PATH / "imaging_datasets" / "ScanImage"


class TestScanImageExtractor:
    """Test the ScanImage extractor classes with various ScanImage files."""

    def test_planar_single_channel_single_file(self):
        """Test with planar (non-volumetric) single channel data.

        File: scanimage_20220801_single.tif
        Metadata:
        - Volumetric: False (single plane)
        - Channels: 1
        - Frames: 3
        - Frame rate: 15.2379 Hz
        - Image shape: 1024 x 1024
        """
        # This is frame per slice 24 and should fail
        file_path = SCANIMAGE_PATH / "scanimage_20220801_single.tif"

        extractor = ScanImageImagingExtractor(file_path=file_path)

        assert extractor.is_volumetric == False
        assert extractor.get_num_samples() == 3
        assert extractor.get_image_shape() == (1024, 1024)
        assert extractor.get_sampling_frequency() == 15.2379

        samples_per_file = extractor.get_num_samples() / len(extractor.file_paths)
        start_sample = 0
        end_sample = samples_per_file
        for file_path in extractor.file_paths:
            with TiffReader(file_path) as tiff_reader:
                data = tiff_reader.asarray()
                extractor_samples = extractor.get_series(start_sample=start_sample, end_sample=end_sample)
                assert_array_equal(data, extractor_samples)

                start_sample += samples_per_file
                end_sample += samples_per_file

    def test_planar_multi_channnel_multi_file(self):
        """Test with multi-file planar data acquired in loop acquisition mode.

        Files: scanimage_20240320_multifile_0000[1-3].tif
        Metadata:
        - Acquisition mode: loop (3 acquisitions per loop)
        - Volumetric: False (1 slice)
        - Channels: 2 (using "Channel 3")
        - Frames per slice: 10
        - Frame rate: 98.84 Hz
        - Image shape: 512 x 512

        This test verifies that the extractor correctly:
        1. Detects and loads all 3 files in the series
        2. Extracts the correct metadata (volumetric status, sampling frequency, etc.)
        3. Retrieves the correct data from each file in the series

        The test checks:
        - File detection: Confirms all 3 files in the series are found
        - File ordering: Verifies files are loaded in the correct sequence
        - Metadata extraction: Validates volumetric status, frame count, dimensions, and sampling rate
        - Data integrity: Ensures data from each file is correctly loaded and matches the original files
        """

        # First file of the series should be enough to initialize
        file_path = SCANIMAGE_PATH / "scanimage_20240320_multifile_00001.tif"

        extractor = ScanImageImagingExtractor(file_path=file_path, channel_name="Channel 1")
        assert len(extractor.file_paths) == 3

        expected_files_names = [
            "scanimage_20240320_multifile_00001.tif",
            "scanimage_20240320_multifile_00002.tif",
            "scanimage_20240320_multifile_00003.tif",
        ]
        extracted_file_names = [Path(file_path).name for file_path in extractor.file_paths]

        assert extracted_file_names == expected_files_names

        assert extractor.is_volumetric == False
        assert extractor.get_num_samples() == 10 * 3  # 10 samples per file
        assert extractor.get_image_shape() == (512, 512)
        assert extractor.get_sampling_frequency() == 98.83842317607626

        samples_per_file = extractor.get_num_samples() / len(extractor.file_paths)
        start_sample = 0
        end_sample = samples_per_file
        for file_path in extractor.file_paths:
            with TiffReader(file_path) as tiff_reader:
                data = tiff_reader.asarray()
                channel_data = data[:, extractor._channel_index, ...]
                extractor_samples = extractor.get_series(start_sample=start_sample, end_sample=end_sample)
                assert_array_equal(channel_data, extractor_samples)

                start_sample += samples_per_file
                end_sample += samples_per_file


<<<<<<< HEAD
class TestScanImageExtractorVolumetricMultiSample:
    """Test the ScanImage extractor classes with files that have multiple frames per slice."""

    def test_volumetric_data_single_channel_single_file(self):
        """Test with volumetric data that has multiple frames per slice.

        File: scanimage_20220801_volume.tif
        Metadata:
        - Acquisition mode: grab
        - Volumetric: True (20 slices)
        - Channels: 1 (single channel)
        - Frames per slice: 8
        - Frame rate: 30.0141 Hz
        - Volume rate: 0.187588 Hz
        - Pages/IDFs: 20
        - 'num_frames_per_volume': 160

        This file does not have enough samples to do a full slice extraction. It has 20 slices
        and 8 frames per slice but only 20 pages of data. This means that only data from the first three
        depths are included. Skipping this test for now
        """

        return

    def test_volumetric_data_single_channel_single_file_2(self):
        """Test with a multi-volume ScanImage file with frames per slice > 1.

        File: scanimage_20220801_multivolume.tif
        Metadata:
        - Volumetric: True (multiple planes)
        - Channels: 1 (single channel)
        - Image shape: 512 x 512
        - Frames per slice: 8
        - num_ifds: 20
        - num_slices: 10

        This test does not have enough samples to do a full slice extraction. It has 20 slices
        and 8 frames per slice but only 20 pages of data. This means that only data from the first three
        depths are included. Skipping this test for now.
        """
        return

    def test_volumetric_data_multi_channel_single_file(self):
        """Test with volumetric data acquired in grab mode with multiple frames per depth.

        File: scanimage_20220923_noroi.tif
        Metadata:
        - Acquisition mode: grab
        - Volumetric: True (multiple planes)
        - Channels: Multiple Channels ['Channel 1', 'Channel 4']
        - Frames per depth: 2
        - Frame rate: 29.1248 Hz
        - Volume rate: 7.28119 Hz
        - Image shape: 256 x 256
        - Num_slices: 2
        - IFDS/Pages: 24
        """
        file_path = SCANIMAGE_PATH / "scanimage_20220923_noroi.tif"

        # Test that ValueError is raised when slice_sample is not provided
        with pytest.raises(ValueError):
            extractor = ScanImageImagingExtractor(file_paths=[file_path], channel_name="Channel 4")

        # Test that the extractor works correctly when a valid slice_sample is provided
        extractor_sample_1 = ScanImageImagingExtractor(file_paths=[file_path], channel_name="Channel 4", slice_sample=0)

        assert extractor_sample_1.is_volumetric == True
        assert extractor_sample_1.get_frame_shape() == (256, 256)
        assert extractor_sample_1.get_num_planes() == 2
        assert extractor_sample_1.get_sample_shape() == (256, 256, 2)
        assert extractor_sample_1.get_sampling_frequency() == 14.5517
        expected_samples = 24 // 2 // 2 // 2  # 24 pages, 2 channels, 2 slices and 2 frames per slice
        assert extractor_sample_1.get_num_samples() == expected_samples

        extractor_sample_2 = ScanImageImagingExtractor(file_paths=[file_path], channel_name="Channel 4", slice_sample=1)
        assert extractor_sample_2.is_volumetric == True
        assert extractor_sample_2.get_frame_shape() == (256, 256)
        assert extractor_sample_2.get_num_planes() == 2
        assert extractor_sample_2.get_sample_shape() == (256, 256, 2)

        assert extractor_sample_2.get_sampling_frequency() == 14.5517
        expected_samples_2 = 24 // 2 // 2 // 2  # 24 pages, 2 channels, 2 slices and 2 frames per slice
        assert extractor_sample_2.get_num_samples() == expected_samples_2

        # Compare to tiff library extraction for data integrity:
        with TiffReader(file_path) as tiff_reader:
            data_tiff = tiff_reader.asarray()

        # Extract the data for the first slice
        data_sample_1 = extractor_sample_1.get_series()
        data_sample_2 = extractor_sample_2.get_series()

        # Compare all frames for slice sample 0
        tiff_slice_sample_index = 0
        tiff_channel_index = 1  # Channel 4 is at index 1 in the tiff data

        # Iterate through all samples (volumes)
        num_samples = extractor_sample_1.get_num_samples()
        num_planes = extractor_sample_1.get_num_planes()
        for sample_index in range(num_samples):
            sample = data_sample_1[sample_index, ...]  # data is (time, width, height, depth)

            # Iterate through all frames in the sample (depth planes)
            for frame_index in range(num_planes):
                frame_extractor = sample[..., frame_index]

                # Calculate the corresponding index in the tiff data
                # Each sample has 2 frames per slice, and we're using slice_sample=0
                tiff_frame_index = sample_index * 2 + frame_index
                frame_tiff = data_tiff[tiff_frame_index, tiff_slice_sample_index, tiff_channel_index, ...]

                np.testing.assert_array_equal(
                    frame_extractor, frame_tiff, f"Sample {sample_index}, frame {frame_index} does not match tiff data"
                )

        # Compare all frames for slice sample 1
        tiff_slice_sample_index = 1

        # Iterate through all samples (volumes)
        num_samples = extractor_sample_2.get_num_samples()
        num_planes = extractor_sample_2.get_num_planes()
        for sample_index in range(num_samples):
            sample = data_sample_2[sample_index, ...]  # data is (time, width, height, depth)

            # Iterate through all frames in the sample (depth planes)
            for frame_index in range(num_planes):
                frame_extractor = sample[..., frame_index]

                # Calculate the corresponding index in the tiff data
                # Each sample has 2 frames per slice, and we're using slice_sample=1
                tiff_frame_index = sample_index * 2 + frame_index
                frame_tiff = data_tiff[tiff_frame_index, tiff_slice_sample_index, tiff_channel_index, ...]

                np.testing.assert_array_equal(
                    frame_extractor, frame_tiff, f"Sample {sample_index}, frame {frame_index} does not match tiff data"
                )

    def test_volumetric_data_multi_channel_single_file_2(self):
        """Test with multi-channel volumetric data with frames per slice > 1.

        File: scanimage_20220923_roi.tif
        Metadata:
        - Volumetric: True (multiple planes)
        - Channels: Multiple ['Channel 1', 'Channel 4'
        - Frames per slice: 2
        - Frame rate: 29.1248 Hz
        - Volume rate: 7.28119 Hz
        - IFDS/Pages: 24
        - Num slices: 2
        - Image shape: 528 x 256

        """

        file_path = SCANIMAGE_PATH / "scanimage_20220923_roi.tif"

        # Test that ValueError is raised when slice_sample is not provided
        with pytest.raises(ValueError):
            extractor = ScanImageImagingExtractor(file_paths=[file_path], channel_name="Channel 1")

        # Test that the extractor works correctly when a valid slice_sample is provided
        extractor_sample_1 = ScanImageImagingExtractor(file_paths=[file_path], channel_name="Channel 1", slice_sample=0)
        extractor_sample_2 = ScanImageImagingExtractor(file_paths=[file_path], channel_name="Channel 1", slice_sample=1)

        assert extractor_sample_1.is_volumetric == True
        assert extractor_sample_1.get_image_shape() == (528, 256)
        assert extractor_sample_1.get_sampling_frequency() == 7.28119
        expected_samples = 24 // 2 // 2 / 2  # 24 pages, 2 frames per slice, 2 channels and 2 volumes
        assert extractor_sample_1.get_num_samples() == expected_samples

        assert extractor_sample_2.is_volumetric == True
        assert extractor_sample_2.get_image_shape() == (528, 256)
        assert extractor_sample_2.get_sampling_frequency() == 7.28119
        expected_samples_2 = 24 // 2 // 2 / 2  # 24 pages, 2 frames per slice, 2 channels and 2 volumes
        assert extractor_sample_2.get_num_samples() == expected_samples_2

        # Compare to tiff library extraction for data integrity:
        with TiffReader(file_path) as tiff_reader:
            data = tiff_reader.asarray()

        # Extract the data for both slices
        data_sample_1 = extractor_sample_1.get_series()
        data_sample_2 = extractor_sample_2.get_series()

        # Compare all frames for slice sample 0
        tiff_slice_sample_index = 0
        tiff_channel_index = 0  # Channel 1 is at index 0 in the tiff data

        # Iterate through all samples (volumes)
        for sample_index in range(extractor_sample_1.get_num_samples()):
            sample = data_sample_1[sample_index, ...]  # data is (time, width, height, depth)

            # Iterate through all frames in the sample (depth planes)
            for frame_index in range(extractor_sample_1.get_num_planes()):
                frame_extractor = sample[..., frame_index]

                # Calculate the corresponding index in the tiff data
                # Each sample has 2 frames per slice, and we're using slice_sample=0
                tiff_frame_index = sample_index * 2 + frame_index
                frame_tiff = data[tiff_frame_index, tiff_slice_sample_index, tiff_channel_index, ...]

                np.testing.assert_array_equal(
                    frame_extractor, frame_tiff, f"Sample {sample_index}, frame {frame_index} does not match tiff data"
                )

        # Compare all frames for slice sample 1
        tiff_slice_sample_index = 1

        # Iterate through all samples (volumes)
        for sample_index in range(extractor_sample_2.get_num_samples()):
            sample = data_sample_2[sample_index, ...]  # data is (time, width, height, depth)

            # Iterate through all frames in the sample (depth planes)
            for frame_index in range(extractor_sample_2.get_num_planes()):
                frame_extractor = sample[..., frame_index]

                # Calculate the corresponding index in the tiff data
                # Each sample has 2 frames per slice, and we're using slice_sample=1
                tiff_frame_index = sample_index * 2 + frame_index
                frame_tiff = data[tiff_frame_index, tiff_slice_sample_index, tiff_channel_index, ...]

                np.testing.assert_array_equal(
                    frame_extractor, frame_tiff, f"Sample {sample_index}, frame {frame_index} does not match tiff data"
                )


def test_get_slices_per_sample():
    """Test the static get_slices_per_sample method.

    This test verifies that the static get_slices_per_sample method correctly extracts
    the number of slices per sample from ScanImage TIFF files without needing to create
    an extractor instance.
    """
    # Test with single frame per slice file
    single_frame_file = SCANIMAGE_PATH / "scanimage_20240320_multifile_00001.tif"
    frames_per_slice = ScanImageImagingExtractor.get_slices_per_sample(single_frame_file)
    assert frames_per_slice == 10, "File should have 1 frame per slice"

    # Test with multiple frames per slice file
    multi_frame_file = SCANIMAGE_PATH / "scanimage_20220801_volume.tif"
    frames_per_slice = ScanImageImagingExtractor.get_slices_per_sample(multi_frame_file)
    assert frames_per_slice == 8, "File should have 8 frames per slice"

    # Test with another multiple frames per slice file
    multi_frame_file2 = SCANIMAGE_PATH / "scanimage_20220923_roi.tif"
    frames_per_slice = ScanImageImagingExtractor.get_slices_per_sample(multi_frame_file2)
    assert frames_per_slice == 2, "File should have 2 frames per slice"


def test_get_channel_names():
=======
def test_get_availale_channel_names():
>>>>>>> c49b0325
    """Test the static get_channel_names method.

    This test verifies that the static get_available_channel_names method correctly extracts
    channel names from ScanImage TIFF files without needing to create an extractor instance.

    The test checks:
    1. Single-channel file: Verifies correct channel name extraction
    2. Multi-channel file: Verifies all channel names are correctly extracted
    """
    # Test with single-channel file
    single_channel_file = SCANIMAGE_PATH / "scanimage_20220801_single.tif"
    single_channel_names = ScanImageImagingExtractor.get_available_channel_names(single_channel_file)
    assert isinstance(single_channel_names, list), "Channel names should be returned as a list"
    assert len(single_channel_names) == 1, "Single channel file should have one channel"
    assert single_channel_names[0] == "Channel 1", "Channel name should match expected value"

    # Test with multi-channel file
    multi_channel_file = SCANIMAGE_PATH / "scanimage_20240320_multifile_00001.tif"
    multi_channel_names = ScanImageImagingExtractor.get_available_channel_names(multi_channel_file)
    assert isinstance(multi_channel_names, list), "Channel names should be returned as a list"
    assert len(multi_channel_names) == 2, "Multi-channel file should have two channels"
    assert multi_channel_names == ["Channel 1", "Channel 2"]

    # Test with volumetric file (should still work even though extractor initialization would fail)
    volumetric_file = SCANIMAGE_PATH / "scanimage_20220923_roi.tif"
    volumetric_channel_names = ScanImageImagingExtractor.get_available_channel_names(volumetric_file)
    assert isinstance(volumetric_channel_names, list), "Channel names should be returned as a list"
    assert len(volumetric_channel_names) >= 1, "Should extract at least one channel name"
    assert volumetric_channel_names == ["Channel 1", "Channel 4"]


def test_file_paths_parameter():
    """Test the file_paths parameter for direct file specification.

    This test verifies that the extractor correctly uses the provided file_paths
    parameter instead of relying on automatic file detection heuristics.

    The test checks:
    1. Explicitly providing file paths works correctly
    2. The extractor loads the correct number of files
    3. The files are loaded in the correct order
    """
    # Get the paths to the multi-file dataset
    file_paths = [
        SCANIMAGE_PATH / "scanimage_20240320_multifile_00001.tif",
        SCANIMAGE_PATH / "scanimage_20240320_multifile_00002.tif",
        SCANIMAGE_PATH / "scanimage_20240320_multifile_00003.tif",
    ]

    # Create extractor with explicit file_paths parameter
    extractor = ScanImageImagingExtractor(file_paths=file_paths, channel_name="Channel 1")

    # Verify the correct files were loaded
    assert len(extractor.file_paths) == 3, "Should load all 3 files"

    # Verify the files are in the correct order
    expected_file_names = [Path(p).name for p in file_paths]
    actual_file_names = [Path(p).name for p in extractor.file_paths]
    assert actual_file_names == expected_file_names, "Files should be loaded in the provided order"

    # Verify the data is loaded correctly
    assert extractor.get_num_samples() == 10 * 3, "Should have 10 samples per file"
    assert extractor.get_image_shape() == (512, 512), "Image shape should be correct"


def test_get_times_planar_multichannel():
    """Test the get_times method.

    This test verifies that the get_times method correctly extracts timestamps
    from ScanImage TIFF files for the selected channel.

    The test checks that for multi-channel data, the timestamps are correctly
    filtered for the selected channel.
    """

    file_path = SCANIMAGE_PATH / "scanimage_20240320_multifile_00001.tif"

    extractor_ch1 = ScanImageImagingExtractor(file_path=file_path, channel_name="Channel 1")
    extractor_ch2 = ScanImageImagingExtractor(file_path=file_path, channel_name="Channel 2")

    # Get timestamps for each channel
    timestamps_ch1 = extractor_ch1.get_times()
    timestamps_ch2 = extractor_ch2.get_times()

    # Check basic properties
    assert len(timestamps_ch1) == extractor_ch1.get_num_samples(), "Should have one timestamp per frame for channel 1"
    assert len(timestamps_ch2) == extractor_ch2.get_num_samples(), "Should have one timestamp per frame for channel 2"

    # Extract all timestamps from the file to compare
    from tifffile import TiffFile

    all_file_paths = [
        "scanimage_20240320_multifile_00001.tif",
        "scanimage_20240320_multifile_00002.tif",
        "scanimage_20240320_multifile_00003.tif",
    ]

    all_timestamps = []
    for file_name in all_file_paths:
        file_path = SCANIMAGE_PATH / file_name
        if not file_path.exists():
            raise FileNotFoundError(f"File {file_path} does not exist.")
        # Read the metadata from the TIFF file
        with TiffFile(file_path) as tiff:
            for page in tiff.pages:
                if "ImageDescription" not in page.tags:
                    continue

                metadata_str = page.tags["ImageDescription"].value

                # Look for the timestamp line
                for line in metadata_str.strip().split("\n"):
                    if line.startswith("frameTimestamps_sec"):
                        # Extract the value part after " = "
                        _, value_str = line.split(" = ", 1)
                        try:
                            timestamp = float(value_str.strip())
                            all_timestamps.append(timestamp)
                        except ValueError:
                            all_timestamps.append(None)
                        break

    all_timestamps = np.asarray(all_timestamps)
    assert len(all_timestamps) == len(timestamps_ch1) + len(
        timestamps_ch2
    ), "Total timestamps should match the sum of both channels"
    # Verify that the timestamps for each channel are correctly filtered from all timestamps
    # For a 2-channel recording, channel 3 should have timestamps from even indices (0, 2, 4...)
    # and channel 4 should have timestamps from odd indices (1, 3, 5...)
    ch1_indices = np.arange(0, len(all_timestamps), 2)
    ch2_indices = np.arange(1, len(all_timestamps), 2)

    expected_timestamps_ch1 = np.array(all_timestamps)[ch1_indices]
    expected_timestamps_ch2 = np.array(all_timestamps)[ch2_indices]

    # Compare the first few timestamps to verify correct filtering
    assert np.allclose(timestamps_ch1, expected_timestamps_ch1), "Channel 1 timestamps should match expected values"
    assert np.allclose(timestamps_ch2, expected_timestamps_ch2), "Channel 2 timestamps should match expected values"<|MERGE_RESOLUTION|>--- conflicted
+++ resolved
@@ -107,7 +107,6 @@
                 end_sample += samples_per_file
 
 
-<<<<<<< HEAD
 class TestScanImageExtractorVolumetricMultiSample:
     """Test the ScanImage extractor classes with files that have multiple frames per slice."""
 
@@ -356,10 +355,255 @@
     assert frames_per_slice == 2, "File should have 2 frames per slice"
 
 
-def test_get_channel_names():
-=======
+class TestScanImageExtractorVolumetricMultiSample:
+    """Test the ScanImage extractor classes with files that have multiple frames per slice."""
+
+    def test_volumetric_data_single_channel_single_file(self):
+        """Test with volumetric data that has multiple frames per slice.
+
+        File: scanimage_20220801_volume.tif
+        Metadata:
+        - Acquisition mode: grab
+        - Volumetric: True (20 slices)
+        - Channels: 1 (single channel)
+        - Frames per slice: 8
+        - Frame rate: 30.0141 Hz
+        - Volume rate: 0.187588 Hz
+        - Pages/IDFs: 20
+        - 'num_frames_per_volume': 160
+
+        This file does not have enough samples to do a full slice extraction. It has 20 slices
+        and 8 frames per slice but only 20 pages of data. This means that only data from the first three
+        depths are included. Skipping this test for now
+        """
+
+        return
+
+    def test_volumetric_data_single_channel_single_file_2(self):
+        """Test with a multi-volume ScanImage file with frames per slice > 1.
+
+        File: scanimage_20220801_multivolume.tif
+        Metadata:
+        - Volumetric: True (multiple planes)
+        - Channels: 1 (single channel)
+        - Image shape: 512 x 512
+        - Frames per slice: 8
+        - num_ifds: 20
+        - num_slices: 10
+
+        This test does not have enough samples to do a full slice extraction. It has 20 slices
+        and 8 frames per slice but only 20 pages of data. This means that only data from the first three
+        depths are included. Skipping this test for now.
+        """
+        return
+
+    def test_volumetric_data_multi_channel_single_file(self):
+        """Test with volumetric data acquired in grab mode with multiple frames per depth.
+
+        File: scanimage_20220923_noroi.tif
+        Metadata:
+        - Acquisition mode: grab
+        - Volumetric: True (multiple planes)
+        - Channels: Multiple Channels ['Channel 1', 'Channel 4']
+        - Frames per depth: 2
+        - Frame rate: 29.1248 Hz
+        - Volume rate: 7.28119 Hz
+        - Image shape: 256 x 256
+        - Num_slices: 2
+        - IFDS/Pages: 24
+        """
+        file_path = SCANIMAGE_PATH / "scanimage_20220923_noroi.tif"
+
+        # Test that ValueError is raised when slice_sample is not provided
+        with pytest.raises(ValueError):
+            extractor = ScanImageImagingExtractor(file_paths=[file_path], channel_name="Channel 4")
+
+        # Test that the extractor works correctly when a valid slice_sample is provided
+        extractor_sample_1 = ScanImageImagingExtractor(file_paths=[file_path], channel_name="Channel 4", slice_sample=0)
+
+        assert extractor_sample_1.is_volumetric == True
+        assert extractor_sample_1.get_frame_shape() == (256, 256)
+        assert extractor_sample_1.get_num_planes() == 2
+        assert extractor_sample_1.get_sample_shape() == (256, 256, 2)
+        assert extractor_sample_1.get_sampling_frequency() == 14.5517
+        expected_samples = 24 // 2 // 2 // 2  # 24 pages, 2 channels, 2 slices and 2 frames per slice
+        assert extractor_sample_1.get_num_samples() == expected_samples
+
+        extractor_sample_2 = ScanImageImagingExtractor(file_paths=[file_path], channel_name="Channel 4", slice_sample=1)
+        assert extractor_sample_2.is_volumetric == True
+        assert extractor_sample_2.get_frame_shape() == (256, 256)
+        assert extractor_sample_2.get_num_planes() == 2
+        assert extractor_sample_2.get_sample_shape() == (256, 256, 2)
+
+        assert extractor_sample_2.get_sampling_frequency() == 14.5517
+        expected_samples_2 = 24 // 2 // 2 // 2  # 24 pages, 2 channels, 2 slices and 2 frames per slice
+        assert extractor_sample_2.get_num_samples() == expected_samples_2
+
+        # Compare to tiff library extraction for data integrity:
+        with TiffReader(file_path) as tiff_reader:
+            data_tiff = tiff_reader.asarray()
+
+        # Extract the data for the first slice
+        data_sample_1 = extractor_sample_1.get_series()
+        data_sample_2 = extractor_sample_2.get_series()
+
+        # Compare all frames for slice sample 0
+        tiff_slice_sample_index = 0
+        tiff_channel_index = 1  # Channel 4 is at index 1 in the tiff data
+
+        # Iterate through all samples (volumes)
+        num_samples = extractor_sample_1.get_num_samples()
+        num_planes = extractor_sample_1.get_num_planes()
+        for sample_index in range(num_samples):
+            sample = data_sample_1[sample_index, ...]  # data is (time, width, height, depth)
+
+            # Iterate through all frames in the sample (depth planes)
+            for frame_index in range(num_planes):
+                frame_extractor = sample[..., frame_index]
+
+                # Calculate the corresponding index in the tiff data
+                # Each sample has 2 frames per slice, and we're using slice_sample=0
+                tiff_frame_index = sample_index * 2 + frame_index
+                frame_tiff = data_tiff[tiff_frame_index, tiff_slice_sample_index, tiff_channel_index, ...]
+
+                np.testing.assert_array_equal(
+                    frame_extractor, frame_tiff, f"Sample {sample_index}, frame {frame_index} does not match tiff data"
+                )
+
+        # Compare all frames for slice sample 1
+        tiff_slice_sample_index = 1
+
+        # Iterate through all samples (volumes)
+        num_samples = extractor_sample_2.get_num_samples()
+        num_planes = extractor_sample_2.get_num_planes()
+        for sample_index in range(num_samples):
+            sample = data_sample_2[sample_index, ...]  # data is (time, width, height, depth)
+
+            # Iterate through all frames in the sample (depth planes)
+            for frame_index in range(num_planes):
+                frame_extractor = sample[..., frame_index]
+
+                # Calculate the corresponding index in the tiff data
+                # Each sample has 2 frames per slice, and we're using slice_sample=1
+                tiff_frame_index = sample_index * 2 + frame_index
+                frame_tiff = data_tiff[tiff_frame_index, tiff_slice_sample_index, tiff_channel_index, ...]
+
+                np.testing.assert_array_equal(
+                    frame_extractor, frame_tiff, f"Sample {sample_index}, frame {frame_index} does not match tiff data"
+                )
+
+    def test_volumetric_data_multi_channel_single_file_2(self):
+        """Test with multi-channel volumetric data with frames per slice > 1.
+
+        File: scanimage_20220923_roi.tif
+        Metadata:
+        - Volumetric: True (multiple planes)
+        - Channels: Multiple ['Channel 1', 'Channel 4'
+        - Frames per slice: 2
+        - Frame rate: 29.1248 Hz
+        - Volume rate: 7.28119 Hz
+        - IFDS/Pages: 24
+        - Num slices: 2
+        - Image shape: 528 x 256
+
+        """
+
+        file_path = SCANIMAGE_PATH / "scanimage_20220923_roi.tif"
+
+        # Test that ValueError is raised when slice_sample is not provided
+        with pytest.raises(ValueError):
+            extractor = ScanImageImagingExtractor(file_paths=[file_path], channel_name="Channel 1")
+
+        # Test that the extractor works correctly when a valid slice_sample is provided
+        extractor_sample_1 = ScanImageImagingExtractor(file_paths=[file_path], channel_name="Channel 1", slice_sample=0)
+        extractor_sample_2 = ScanImageImagingExtractor(file_paths=[file_path], channel_name="Channel 1", slice_sample=1)
+
+        assert extractor_sample_1.is_volumetric == True
+        assert extractor_sample_1.get_image_shape() == (528, 256)
+        assert extractor_sample_1.get_sampling_frequency() == 7.28119
+        expected_samples = 24 // 2 // 2 / 2  # 24 pages, 2 frames per slice, 2 channels and 2 volumes
+        assert extractor_sample_1.get_num_samples() == expected_samples
+
+        assert extractor_sample_2.is_volumetric == True
+        assert extractor_sample_2.get_image_shape() == (528, 256)
+        assert extractor_sample_2.get_sampling_frequency() == 7.28119
+        expected_samples_2 = 24 // 2 // 2 / 2  # 24 pages, 2 frames per slice, 2 channels and 2 volumes
+        assert extractor_sample_2.get_num_samples() == expected_samples_2
+
+        # Compare to tiff library extraction for data integrity:
+        with TiffReader(file_path) as tiff_reader:
+            data = tiff_reader.asarray()
+
+        # Extract the data for both slices
+        data_sample_1 = extractor_sample_1.get_series()
+        data_sample_2 = extractor_sample_2.get_series()
+
+        # Compare all frames for slice sample 0
+        tiff_slice_sample_index = 0
+        tiff_channel_index = 0  # Channel 1 is at index 0 in the tiff data
+
+        # Iterate through all samples (volumes)
+        for sample_index in range(extractor_sample_1.get_num_samples()):
+            sample = data_sample_1[sample_index, ...]  # data is (time, width, height, depth)
+
+            # Iterate through all frames in the sample (depth planes)
+            for frame_index in range(extractor_sample_1.get_num_planes()):
+                frame_extractor = sample[..., frame_index]
+
+                # Calculate the corresponding index in the tiff data
+                # Each sample has 2 frames per slice, and we're using slice_sample=0
+                tiff_frame_index = sample_index * 2 + frame_index
+                frame_tiff = data[tiff_frame_index, tiff_slice_sample_index, tiff_channel_index, ...]
+
+                np.testing.assert_array_equal(
+                    frame_extractor, frame_tiff, f"Sample {sample_index}, frame {frame_index} does not match tiff data"
+                )
+
+        # Compare all frames for slice sample 1
+        tiff_slice_sample_index = 1
+
+        # Iterate through all samples (volumes)
+        for sample_index in range(extractor_sample_2.get_num_samples()):
+            sample = data_sample_2[sample_index, ...]  # data is (time, width, height, depth)
+
+            # Iterate through all frames in the sample (depth planes)
+            for frame_index in range(extractor_sample_2.get_num_planes()):
+                frame_extractor = sample[..., frame_index]
+
+                # Calculate the corresponding index in the tiff data
+                # Each sample has 2 frames per slice, and we're using slice_sample=1
+                tiff_frame_index = sample_index * 2 + frame_index
+                frame_tiff = data[tiff_frame_index, tiff_slice_sample_index, tiff_channel_index, ...]
+
+                np.testing.assert_array_equal(
+                    frame_extractor, frame_tiff, f"Sample {sample_index}, frame {frame_index} does not match tiff data"
+                )
+
+
+def test_get_slices_per_sample():
+    """Test the static get_slices_per_sample method.
+
+    This test verifies that the static get_slices_per_sample method correctly extracts
+    the number of slices per sample from ScanImage TIFF files without needing to create
+    an extractor instance.
+    """
+    # Test with single frame per slice file
+    single_frame_file = SCANIMAGE_PATH / "scanimage_20240320_multifile_00001.tif"
+    frames_per_slice = ScanImageImagingExtractor.get_slices_per_sample(single_frame_file)
+    assert frames_per_slice == 10, "File should have 1 frame per slice"
+
+    # Test with multiple frames per slice file
+    multi_frame_file = SCANIMAGE_PATH / "scanimage_20220801_volume.tif"
+    frames_per_slice = ScanImageImagingExtractor.get_slices_per_sample(multi_frame_file)
+    assert frames_per_slice == 8, "File should have 8 frames per slice"
+
+    # Test with another multiple frames per slice file
+    multi_frame_file2 = SCANIMAGE_PATH / "scanimage_20220923_roi.tif"
+    frames_per_slice = ScanImageImagingExtractor.get_slices_per_sample(multi_frame_file2)
+    assert frames_per_slice == 2, "File should have 2 frames per slice"
+
+
 def test_get_availale_channel_names():
->>>>>>> c49b0325
     """Test the static get_channel_names method.
 
     This test verifies that the static get_available_channel_names method correctly extracts
