--- conflicted
+++ resolved
@@ -27,11 +27,7 @@
 
 ROIExtractors provides a common API for various optical imaging and segmentation formats to streamline conversion and data analysis. ROI stands for Region Of Interest, which is the region in a set of acquired fluorescence images which the segmentation software has determined as a neuron.
 
-<<<<<<< HEAD
-*  **SegmentationExtractor:** An abstract class that contains all the meta-data and output data from the ROI segmentation operation when applied to the pre-processed data. It also contains methods to read from and write to various data formats ouput from  the processing pipelines like SIMA, CaImAn, Suite2p, CNMF-E.
-=======
 Features:
->>>>>>> 0f46b2c1
 
 * Reads data from 10+ popular optical imaging and segmentation data formats into a common API.
 * Extracts relevant metadata from each format.
