"""Various tools for extraction of ROIs from imaging data.

Classes
-------
VideoStructure
    A data class for specifying the structure of a video.
"""

import sys
import importlib.util
from functools import wraps
from pathlib import Path
from typing import Union, Tuple, Optional, Dict, List
from types import ModuleType
from dataclasses import dataclass
from platform import python_version

import lazy_ops
import numpy as np
from numpy.typing import ArrayLike, DTypeLike
from tqdm import tqdm
from packaging import version


try:
    import h5py

    HAVE_H5 = True
except ImportError:
    HAVE_H5 = False


try:
    import zarr

    HAVE_ZARR = True
except ImportError:
    HAVE_ZARR = False


ArrayType = ArrayLike
PathType = Union[str, Path]
NumpyArray = np.ndarray
DtypeType = DTypeLike
IntType = Union[int, np.integer]
FloatType = float


def raise_multi_channel_or_depth_not_implemented(extractor_name: str):
    """Raise a NotImplementedError for an extractor that does not support multiple channels or depth (z-axis)."""
    raise NotImplementedError(
        f"The {extractor_name}Extractor does not currently support multiple color channels or 3-dimensional depth."
        "If you with to request either of these features, please do so by raising an issue at "
        "https://github.com/catalystneuro/roiextractors/issues"
    )


@dataclass
class VideoStructure:
    """A data class for specifying the structure of a video.

    The role of the data class is to ensure consistency in naming and provide some initial
    consistency checks to ensure the validity of the sturcture.

    Attributes
    ----------
    num_rows : int
        The number of rows of each frame as a matrix.
    num_columns : int
        The number of columns of each frame as a matrix.
    num_channels : int
        The number of channels (1 for grayscale, 3 for color).
    rows_axis : int
        The axis or dimension corresponding to the rows.
    columns_axis : int
        The axis or dimension corresponding to the columns.
    channels_axis : int
        The axis or dimension corresponding to the channels.
    frame_axis : int
        The axis or dimension corresponding to the frames in the video.

    As an example if you wanted to build the structure for a video with gray (n_channels=1) frames of 10 x 5
    where the video is to have the following shape (num_frames, num_rows, num_columns, num_channels) you
    could define the class this way:

    >>> from roiextractors.extraction_tools import VideoStructure
    >>> num_rows = 10
    >>> num_columns = 5
    >>> num_channels = 1
    >>> frame_axis = 0
    >>> rows_axis = 1
    >>> columns_axis = 2
    >>> channels_axis = 3
    >>> video_structure = VideoStructure(
        num_rows=num_rows,
        num_columns=num_columns,
        num_channels=num_channels,
        rows_axis=rows_axis,
        columns_axis=columns_axis,
        channels_axis=channels_axis,
        frame_axis=frame_axis,
    )
    """

    num_rows: int
    num_columns: int
    num_channels: int
    rows_axis: int
    columns_axis: int
    channels_axis: int
    frame_axis: int

    def __post_init__(self) -> None:
        """Validate the structure of the video and initialize the shape of the frame."""
        self._validate_video_structure()
        self._initialize_frame_shape()
        self.number_of_pixels_per_frame = np.prod(self.frame_shape)

    def _initialize_frame_shape(self) -> None:
        """Initialize the shape of the frame."""
        self.frame_shape = [None, None, None, None]
        self.frame_shape[self.rows_axis] = self.num_rows
        self.frame_shape[self.columns_axis] = self.num_columns
        self.frame_shape[self.channels_axis] = self.num_channels
        self.frame_shape.pop(self.frame_axis)
        self.frame_shape = tuple(self.frame_shape)

    def _validate_video_structure(self) -> None:
        """Validate the structure of the video."""
        exception_message = (
            "Invalid structure: "
            f"{self.__repr__()}, "
            "each property axis should be unique value between 0 and 3 (inclusive)"
        )

        axis_values = {self.rows_axis, self.columns_axis, self.channels_axis, self.frame_axis}
        axis_values_are_not_unique = len(axis_values) != 4
        if axis_values_are_not_unique:
            raise ValueError(exception_message)

        values_out_of_range = any([axis < 0 or axis > 4 for axis in axis_values])
        if values_out_of_range:
            raise ValueError(exception_message)

    def build_video_shape(self, n_frames: int) -> Tuple[int, int, int, int]:
        """Build the shape of the video from class attributes.

        Parameters
        ----------
        n_frames : int
            The number of frames in the video.

        Returns
        -------
        Tuple[int, int, int, int]
            The shape of the video.

        Notes
        -----
        The class attributes frame_axis, rows_axis, columns_axis and channels_axis are used to determine the order of the
        dimensions in the returned tuple.
        """
        video_shape = [None] * 4
        video_shape[self.frame_axis] = n_frames
        video_shape[self.rows_axis] = self.num_rows
        video_shape[self.columns_axis] = self.num_columns
        video_shape[self.channels_axis] = self.num_channels

        return tuple(video_shape)

    def transform_video_to_canonical_form(self, video: np.ndarray) -> np.ndarray:
        """Transform a video to the canonical internal format of roiextractors (num_frames, num_rows, num_columns, num_channels).

        Parameters
        ----------
        video : numpy.ndarray
            The video to be transformed
        Returns
        -------
        numpy.ndarray
            The reshaped video

        Raises
        ------
        KeyError
            If the video is not in a format that can be transformed.
        """
        canonical_shape = (self.frame_axis, self.rows_axis, self.columns_axis, self.channels_axis)
        if isinstance(video, (h5py.Dataset, zarr.core.Array)):
            re_mapped_video = lazy_ops.DatasetView(video).lazy_transpose(canonical_shape)
        elif isinstance(video, np.ndarray):
            re_mapped_video = video.transpose(canonical_shape)
        else:
            raise KeyError(f"Function not implemented for specific format {type(video)}")

        return re_mapped_video


def read_numpy_memmap_video(
    file_path: PathType, video_structure: VideoStructure, dtype: DtypeType, offset: int = 0
) -> np.array:
    """Auxiliary function to read videos from binary files.

    Parameters
    ----------
        file_path : PathType
            the file_path where the data resides.
        video_structure : VideoStructure
            A VideoStructure instance describing the structure of the video to read. This includes parameters
            such as the number of rows, columns and channels plus which axis (i.e. dimension) of the
            image corresponds to each of them.

            As an example you create one of these structures in the following way:

            from roiextractors.extraction_tools import VideoStructure

            num_rows = 10
            num_columns = 5
            num_channels = 3
            frame_axis = 0
            rows_axis = 1
            columns_axis = 2
            channels_axis = 3

            video_structure = VideoStructure(
                num_rows=num_rows,
                num_columns=num_columns,
                num_channels=num_channels,
                rows_axis=rows_axis,
                columns_axis=columns_axis,
                channels_axis=channels_axis,
                frame_axis=frame_axis,
            )

        dtype : DtypeType
            The type of the data to be loaded (int, float, etc.)
        offset : int, optional
            The offset in bytes. Usually corresponds to the number of bytes occupied by the header. 0 by default.

    Returns
    -------
    video_memap: np.array
        A numpy memmap pointing to the video.
    """
    file_size_bytes = Path(file_path).stat().st_size

    pixels_per_frame = video_structure.number_of_pixels_per_frame
    type_size = np.dtype(dtype).itemsize
    frame_size_bytes = pixels_per_frame * type_size

    bytes_available = file_size_bytes - offset
    number_of_frames = bytes_available // frame_size_bytes

    memmap_shape = video_structure.build_video_shape(n_frames=number_of_frames)
    video_memap = np.memmap(file_path, offset=offset, dtype=dtype, mode="r", shape=memmap_shape)

    return video_memap


def _pixel_mask_extractor(image_mask_, _roi_ids) -> list:
    """Convert image mask to pixel mask.

    Pixel masks are an alternative data format for storage of image masks which relies on the sparsity of the images.
    The location and weight of each non-zero pixel is stored for each mask.

    Parameters
    ----------
    image_mask_: numpy.ndarray
        Dense representation of the ROIs with shape (number_of_rows, number_of_columns, number_of_rois).
    _roi_ids: list
        List of roi ids with length number_of_rois.

    Returns
    -------
    pixel_masks: list
        List of length number of rois, each element is a 2-D array with shape (number_of_non_zero_pixels, 3).
        Columns 1 and 2 are the x and y coordinates of the pixel, while the third column represents the weight of
        the pixel.
    """
    pixel_mask_list = []
    for i, roiid in enumerate(_roi_ids):
        image_mask = np.array(image_mask_[:, :, i])
        _locs = np.where(image_mask > 0)
        _pix_values = image_mask[image_mask > 0]
        pixel_mask_list.append(np.vstack((_locs[0], _locs[1], _pix_values)).T)
    return pixel_mask_list


def _image_mask_extractor(pixel_mask, _roi_ids, image_shape) -> np.ndarray:
    """Convert a pixel mask to image mask.

    Parameters
    ----------
    pixel_mask: list
        list of pixel masks (no pixels X 3)
    _roi_ids: list
        list of roi ids with length number_of_rois
    image_shape: array_like
        shape of the image (number_of_rows, number_of_columns)

    Returns
    -------
    image_mask: np.ndarray
        Dense representation of the ROIs with shape (number_of_rows, number_of_columns, number_of_rois).
    """
    image_mask = np.zeros(list(image_shape) + [len(_roi_ids)])
    for no, rois in enumerate(_roi_ids):
        for y, x, wt in pixel_mask[rois]:
            image_mask[int(y), int(x), no] = wt
    return image_mask


def check_get_frames_args(func):
    """Check the arguments of the get_frames function.

    This decorator allows the get_frames function to be queried with either
    an integer, slice or an array and handles a common return. [I think that np.take can be used instead of this]

    Parameters
    ----------
    func: function
        The get_frames function.

    Returns
    -------
    corrected_args: function
        The get_frames function with corrected arguments.

    Raises
    ------
    AssertionError
        If 'frame_idxs' exceed the number of frames.
    """

    @wraps(func)
    def corrected_args(imaging, frame_idxs, channel=0):
        channel = int(channel)
        if isinstance(frame_idxs, (int, np.integer)):
            frame_idxs = [frame_idxs]
        if not isinstance(frame_idxs, slice):
            frame_idxs = np.array(frame_idxs)
            assert np.all(frame_idxs < imaging.get_num_frames()), "'frame_idxs' exceed number of frames"
        get_frames_correct_arg = func(imaging, frame_idxs, channel)

        if len(frame_idxs) == 1:
            return get_frames_correct_arg[0]
        else:
            return get_frames_correct_arg

    return corrected_args


def _cast_start_end_frame(start_frame, end_frame):
    """Cast start and end frame to int or None.

    Parameters
    ----------
    start_frame: int, float, None
        The start frame.
    end_frame: int, float, None
        The end frame.

    Returns
    -------
    start_frame: int, None
        The start frame.
    end_frame: int, None
        The end frame.

    Raises
    ------
    ValueError
        If start_frame is not an int, float or None.
    ValueError
        If end_frame is not an int, float or None.
    """
    if isinstance(start_frame, float):
        start_frame = int(start_frame)
    elif isinstance(start_frame, (int, np.integer, type(None))):
        start_frame = start_frame
    else:
        raise ValueError("start_frame must be an int, float (not infinity), or None")
    if isinstance(end_frame, float) and np.isfinite(end_frame):
        end_frame = int(end_frame)
    elif isinstance(end_frame, (int, np.integer, type(None))):
        end_frame = end_frame
    # else end_frame is infinity (accepted for get_unit_spike_train)
    if start_frame is not None:
        start_frame = int(start_frame)
    if end_frame is not None and np.isfinite(end_frame):
        end_frame = int(end_frame)
    return start_frame, end_frame


def check_get_videos_args(func):
    """Check the arguments of the get_videos function.

    This decorator allows the get_videos function to be queried with either
    an integer or slice and handles a common return.

    Parameters
    ----------
    func: function
        The get_videos function.

    Returns
    -------
    corrected_args: function
        The get_videos function with corrected arguments.

    Raises
    ------
    AssertionError
        If 'start_frame' exceeds the number of frames.
    AssertionError
        If 'end_frame' exceeds the number of frames.
    AssertionError
        If 'start_frame' is greater than 'end_frame'.
    """

    @wraps(func)
    def corrected_args(imaging, start_frame=None, end_frame=None, channel=0):
        if start_frame is not None:
            if start_frame > imaging.get_num_frames():
                raise Exception(f"'start_frame' exceeds number of frames {imaging.get_num_frames()}!")
            elif start_frame < 0:
                start_frame = imaging.get_num_frames() + start_frame
        else:
            start_frame = 0
        if end_frame is not None:
            if end_frame > imaging.get_num_frames():
                raise Exception(f"'end_frame' exceeds number of frames {imaging.get_num_frames()}!")
            elif end_frame < 0:
                end_frame = imaging.get_num_frames() + end_frame
        else:
            end_frame = imaging.get_num_frames()
        assert end_frame - start_frame > 0, "'start_frame' must be less than 'end_frame'!"

        start_frame, end_frame = _cast_start_end_frame(start_frame, end_frame)
        channel = int(channel)
        get_videos_correct_arg = func(imaging, start_frame=start_frame, end_frame=end_frame, channel=channel)

        return get_videos_correct_arg

    return corrected_args


def write_to_h5_dataset_format(
    imaging,
    dataset_path,
    save_path=None,
    file_handle=None,
    dtype=None,
    chunk_size=None,
    chunk_mb=1000,
    verbose=False,
):
    """Save the video of an imaging extractor in an h5 dataset.

    Parameters
    ----------
    imaging: ImagingExtractor
        The imaging extractor object to be saved in the .h5 file
    dataset_path: str
        Path to dataset in h5 file (e.g. '/dataset')
    save_path: str
        The path to the file.
    file_handle: file handle
        The file handle to dump data. This can be used to append data to an header. In case file_handle is given,
        the file is NOT closed after writing the binary data.
    dtype: dtype
        Type of the saved data. Default float32.
    chunk_size: None or int
        Number of chunks to save the file in. This avoid to much memory consumption for big files.
        If None and 'chunk_mb' is given, the file is saved in chunks of 'chunk_mb' Mb (default 500Mb)
    chunk_mb: None or int
        Chunk size in Mb (default 1000Mb)
    verbose: bool
        If True, output is verbose (when chunks are used)

    Returns
    -------
    save_path: str
        The path to the file.

    Raises
    ------
    AssertionError
        If h5py is not installed.
    AssertionError
        If neither 'save_path' nor 'file_handle' are given.
    """
    assert HAVE_H5, "To write to h5 you need to install h5py: pip install h5py"
    assert save_path is not None or file_handle is not None, "Provide 'save_path' or 'file handle'"

    if save_path is not None:
        save_path = Path(save_path)
        if save_path.suffix == "":
            # when suffix is already raw/bin/dat do not change it.
            save_path = save_path.parent / (save_path.name + ".h5")
    num_channels = imaging.get_num_channels()
    num_frames = imaging.get_num_frames()
    size_x, size_y = imaging.get_image_size()

    if file_handle is not None:
        assert isinstance(file_handle, h5py.File)
    else:
        file_handle = h5py.File(save_path, "w")
    if dtype is None:
        dtype_file = imaging.get_dtype()
    else:
        dtype_file = dtype
    dset = file_handle.create_dataset(dataset_path, shape=(num_channels, num_frames, size_x, size_y), dtype=dtype_file)

    # set chunk size
    if chunk_size is not None:
        chunk_size = int(chunk_size)
    elif chunk_mb is not None:
        n_bytes = np.dtype(imaging.get_dtype()).itemsize
        max_size = int(chunk_mb * 1e6)  # set Mb per chunk
        chunk_size = max_size // (size_x * size_y * n_bytes)
    # writ one channel at a time
    for ch in range(num_channels):
        if chunk_size is None:
            video = imaging.get_video(channel=ch)
            if dtype is not None:
                video = video.astype(dtype_file)
            dset[ch, ...] = np.squeeze(video)
        else:
            chunk_start = 0
            # chunk size is not None
            n_chunk = num_frames // chunk_size
            if num_frames % chunk_size > 0:
                n_chunk += 1
            if verbose:
                chunks = tqdm(range(n_chunk), ascii=True, desc="Writing to .h5 file")
            else:
                chunks = range(n_chunk)
            for i in chunks:
                video = imaging.get_video(
                    start_frame=i * chunk_size,
                    end_frame=min((i + 1) * chunk_size, num_frames),
                    channel=ch,
                )
                chunk_frames = np.squeeze(video).shape[0]
                if dtype is not None:
                    video = video.astype(dtype_file)
                dset[ch, chunk_start : chunk_start + chunk_frames, ...] = np.squeeze(video)
                chunk_start += chunk_frames
    if save_path is not None:
        file_handle.close()
    return save_path


# TODO will be moved eventually, but for now it's very handy :)
def show_video(imaging, ax=None):
    """Show video as animation.

    Parameters
    ----------
    imaging: ImagingExtractor
        The imaging extractor object to be saved in the .h5 file
    ax: matplotlib axis
        Axis to plot the video. If None, a new axis is created.

    Returns
    -------
    anim: matplotlib.animation.FuncAnimation
        Animation of the video.
    """
    import matplotlib.pyplot as plt
    import matplotlib.animation as animation

    def animate_func(i, imaging, im, ax):
        ax.set_title(f"{i}")
        im.set_array(imaging.get_frames(i))
        return [im]

    if ax is None:
        fig = plt.figure(figsize=(5, 5))
        ax = fig.add_subplot(111)
    im0 = imaging.get_frames(0)
    im = ax.imshow(im0, interpolation="none", aspect="auto", vmin=0, vmax=1)
    interval = 1 / imaging.get_sampling_frequency() * 1000
    anim = animation.FuncAnimation(
        fig,
        animate_func,
        frames=imaging.get_num_frames(),
        fargs=(imaging, im, ax),
        interval=interval,
        blit=False,
    )
    return anim


<<<<<<< HEAD
def check_keys(dict) -> dict:
=======
def check_keys(dict_: dict) -> dict:
>>>>>>> 18b72b06
    """Check keys of dictionary for mat-objects.

    Checks if entries in dictionary are mat-objects. If yes
    todict is called to change them to nested dictionaries.

    Parameters
    ----------
    dict_: dict
        Dictionary to check.

    Returns
    -------
    dict: dict
        Dictionary with mat-objects converted to nested dictionaries.

    Raises
    ------
    AssertionError
        If scipy is not installed.
    """
    from scipy.io.matlab.mio5_params import mat_struct

    for key in dict_:
        if isinstance(dict_[key], mat_struct):
            dict_[key] = todict(dict_[key])
    return dict_


def todict(matobj):
    """Recursively construct nested dictionaries from matobjects.

    Parameters
    ----------
    matobj: mat_struct
        Matlab object to convert to nested dictionary.

    Returns
    -------
    dict: dict
        Dictionary with mat-objects converted to nested dictionaries.
    """
    from scipy.io.matlab.mio5_params import mat_struct

    dict_ = {}
    from scipy.io.matlab.mio5_params import mat_struct

    for strg in matobj._fieldnames:
        elem = matobj.__dict__[strg]
        if isinstance(elem, mat_struct):
            dict_[strg] = todict(elem)
        else:
            dict_[strg] = elem
    return dict_


def get_package(
    package_name: str,
    installation_instructions: Optional[str] = None,
    excluded_platforms_and_python_versions: Optional[Dict[str, List[str]]] = None,
) -> ModuleType:
    """Check if package is installed and return module if so.

    Otherwise, raise informative error describing how to perform the installation.
    Inspired by https://docs.python.org/3/library/importlib.html#checking-if-a-module-can-be-imported.

    Parameters
    ----------
    package_name : str
        Name of the package to be imported.
    installation_instructions : str, optional
        String describing the source, options, and alias of package name (if needed) for installation.
        For example,
            >>> installation_source = "conda install -c conda-forge my-package-name"
        Defaults to f"pip install {package_name}".
    excluded_platforms_and_python_versions : dict mapping string platform names to a list of string versions, optional
        In case some combinations of platforms or Python versions are not allowed for the given package, specify
        this dictionary to raise a more specific error to that issue.
        For example, `excluded_platforms_and_python_versions = dict(darwin=["3.7"])` will raise an informative error
        when running on MacOS with Python version 3.7.
        Allows all platforms and Python versions used by default.

    Raises
    ------
    ModuleNotFoundError
        If the package is not installed.
    """
    installation_instructions = installation_instructions or f"pip install {package_name}"
    excluded_platforms_and_python_versions = excluded_platforms_and_python_versions or dict()

    if package_name in sys.modules:
        return sys.modules[package_name]

    if importlib.util.find_spec(package_name) is not None:
        return importlib.import_module(name=package_name)

    for excluded_version in excluded_platforms_and_python_versions.get(sys.platform, list()):
        if version.parse(python_version()).minor == version.parse(excluded_version).minor:
            raise ModuleNotFoundError(
                f"\nThe package '{package_name}' is not available on the {sys.platform} platform for "
                f"Python version {excluded_version}!"
            )

    raise ModuleNotFoundError(
        f"\nThe required package'{package_name}' is not installed!\n"
        f"To install this package, please run\n\n\t{installation_instructions}\n"
    )<|MERGE_RESOLUTION|>--- conflicted
+++ resolved
@@ -593,11 +593,7 @@
     return anim
 
 
-<<<<<<< HEAD
-def check_keys(dict) -> dict:
-=======
 def check_keys(dict_: dict) -> dict:
->>>>>>> 18b72b06
     """Check keys of dictionary for mat-objects.
 
     Checks if entries in dictionary are mat-objects. If yes
