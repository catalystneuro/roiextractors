--- conflicted
+++ resolved
@@ -3,26 +3,13 @@
 from functools import wraps
 from pathlib import Path
 from typing import Union, Tuple
-<<<<<<< HEAD
-from dataclasses import dataclass, field
-from platform import python_version
-from types import ModuleType
-from typing import Optional, Dict, List
-
-=======
-from dataclasses import dataclass
->>>>>>> ad31939d
 
 import lazy_ops
 import scipy
 import numpy as np
 from numpy.typing import ArrayLike, DTypeLike
 from tqdm import tqdm
-<<<<<<< HEAD
-from spikeextractors.extraction_tools import cast_start_end_frame
-from packaging import version
-=======
->>>>>>> ad31939d
+
 
 try:
     import h5py
