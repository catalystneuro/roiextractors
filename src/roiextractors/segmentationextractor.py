from abc import ABC, abstractmethod
<<<<<<< HEAD
from typing import Optional, Tuple
=======
from typing import Union
>>>>>>> 85f77d09

import numpy as np
from spikeextractors.baseextractor import BaseExtractor

from .extraction_tools import ArrayType, IntType, FloatType
from .extraction_tools import _pixel_mask_extractor


class SegmentationExtractor(ABC, BaseExtractor):
    """
    An abstract class that contains all the meta-data and output data from
    the ROI segmentation operation when applied to the pre-processed data.
    It also contains methods to read from and write to various data formats
    output from the processing pipelines like SIMA, CaImAn, Suite2p, CNNM-E.
    All the methods with @abstract decorator have to be defined by the
    format specific classes that inherit from this.
    """

    installed = True
    installation_mesg = ""

    def __init__(self):
        assert self.installed, self.installation_mesg
        BaseExtractor.__init__(self)
        self._sampling_frequency = None
        self._channel_names = ["OpticalChannel"]
        self._num_planes = 1
        self._roi_response_raw = None
        self._roi_response_dff = None
        self._roi_response_neuropil = None
        self._roi_response_deconvolved = None
        self._image_correlation = None
        self._image_mean = None

    @abstractmethod
    def get_accepted_list(self) -> list:
        """
        The ids of the ROIs which are accepted after manual verification of
        ROIs.

        Returns
        -------
        accepted_list: list
            List of accepted ROIs
        """
        pass

    @abstractmethod
    def get_rejected_list(self) -> list:
        """
        The ids of the ROIs which are rejected after manual verification of
        ROIs.

        Returns
        -------
        accepted_list: list
            List of rejected ROIs
        """
        pass

    def get_num_frames(self) -> int:
        """This function returns the number of frames in the recording.

        Returns
        -------
        num_of_frames: int
            Number of frames in the recording (duration of recording).
        """
        for trace in self.get_traces_dict().values():
            if trace is not None and len(trace.shape) > 0:
                return trace.shape[1]

    def get_roi_locations(self, roi_ids=None) -> np.array:
        """
        Returns the locations of the Regions of Interest

        Parameters
        ----------
        roi_ids: array_like
            A list or 1D array of ids of the ROIs. Length is the number of ROIs
            requested.

        Returns
        ------
        roi_locs: numpy.ndarray
            2-D array: 2 X no_ROIs. The pixel ids (x,y) where the centroid of the ROI is.
        """
        if roi_ids is None:
            roi_idx_ = list(range(self.get_num_rois()))
        else:
            all_ids = self.get_roi_ids()
            roi_idx_ = [all_ids.index(i) for i in roi_ids]
        roi_location = np.zeros([2, len(roi_idx_)], dtype="int")
        for c, i in enumerate(roi_idx_):
            image_mask = self.get_roi_image_masks(roi_ids=[i])
            temp = np.where(image_mask == np.amax(image_mask))
            roi_location[:, c] = np.array([np.median(temp[0]), np.median(temp[1])]).T
        return roi_location

    def get_roi_ids(self) -> list:
        """Returns the list of ROI ids.
        Returns
        -------
        roi_ids: list
            List of roi ids.
        """
        return list(range(self.get_num_rois()))

    def get_roi_image_masks(self, roi_ids=None) -> np.array:
        """Returns the image masks extracted from segmentation algorithm.

        Parameters
        ----------
        roi_ids: array_like
            A list or 1D array of ids of the ROIs. Length is the number of ROIs
            requested.

        Returns
        -------
        image_masks: numpy.ndarray
            3-D array(val 0 or 1): image_height X image_width X length(roi_ids)
        """
        if roi_ids is None:
            roi_idx_ = range(self.get_num_rois())
        else:
            all_ids = self.get_roi_ids()
            roi_idx_ = [all_ids.index(i) for i in roi_ids]
        return np.stack([self._image_masks[:, :, k] for k in roi_idx_], 2)

    def get_roi_pixel_masks(self, roi_ids=None) -> np.array:
        """
        Returns the weights applied to each of the pixels of the mask.

        Parameters
        ----------
        roi_ids: array_like
            A list or 1D array of ids of the ROIs. Length is the number of ROIs
            requested.

        Returns
        -------
        pixel_masks: list
            List of length number of rois, each element is a 2-D array with shape (number_of_non_zero_pixels, 3).
            Columns 1 and 2 are the x and y coordinates of the pixel, while the third column represents the weight of
            the pixel.
        """

        if roi_ids is None:
            roi_ids = range(self.get_num_rois())

        return _pixel_mask_extractor(self.get_roi_image_masks(roi_ids=roi_ids), roi_ids)

    @abstractmethod
    def get_image_size(self) -> ArrayType:
        """
        Frame size of movie ( x and y size of image).

        Returns
        -------
        no_rois: array_like
            2-D array: image y x image x
        """
        pass

    def get_traces(self, roi_ids=None, start_frame=None, end_frame=None, name="raw"):
        """
        Return RoiResponseSeries
        Returns
        -------
        traces: array_like
            2-D array (ROI x timepoints)
        """
        if name not in self.get_traces_dict():
            raise ValueError(f"traces for {name} not found, enter one of {list(self.get_traces_dict().keys())}")
        if roi_ids is None:
            roi_idx_ = range(self.get_num_rois())
        else:
            all_ids = self.get_roi_ids()
            roi_idx_ = [all_ids.index(i) for i in roi_ids]
        traces = self.get_traces_dict().get(name)
        if traces is not None and len(traces.shape) != 0:
            return np.array([traces[int(i), start_frame:end_frame] for i in roi_idx_])

    def get_traces_dict(self):
        """
        Returns traces as a dictionary with key as the name of the ROiResponseSeries
        Returns
        -------
        _roi_response_dict: dict
            dictionary with key, values representing different types of RoiResponseSeries
            Flourescence, Neuropil, Deconvolved, Background etc
        """
        return dict(
            raw=self._roi_response_raw,
            dff=self._roi_response_dff,
            neuropil=self._roi_response_neuropil,
            deconvolved=self._roi_response_deconvolved,
        )

    def get_images_dict(self):
        """
        Returns traces as a dictionary with key as the name of the ROiResponseSeries
        Returns
        -------
        _roi_response_dict: dict
            dictionary with key, values representing different types of Images used in segmentation:
            Mean, Correlation image
        """
        return dict(mean=self._image_mean, correlation=self._image_correlation)

    def get_image(self, name="correlation"):
        """
        Return specific images: mean or correlation
        Parameters
        ----------
        name:str
            name of the type of image to retrieve
        Returns
        -------
        images: np.ndarray
        """
        if name not in self.get_images_dict():
            raise ValueError(f"could not find {name} image, enter one of {list(self.get_images_dict().keys())}")
        return self.get_images_dict().get(name)

    def get_sampling_frequency(self):
        """This function returns the sampling frequency in units of Hz.

        Returns
        -------
        sampling_frequency: float
            Sampling frequency of the recording in Hz.
        """
        if self._sampling_frequency is not None:
            return float(self._sampling_frequency)

        return self._sampling_frequency

    def get_num_rois(self):
        """Returns total number of Regions of Interest in the acquired images.

        Returns
        -------
        num_rois: int
            The number of ROIs extracted.
        """
        for trace in self.get_traces_dict().values():
            if trace is not None and len(trace.shape) > 0:
                return trace.shape[0]

    def get_channel_names(self):
        """
        Names of channels in the pipeline
        Returns
        -------
        _channel_names: list
            names of channels (str)
        """
        return self._channel_names

    def get_num_channels(self):
        """
        Number of channels in the pipeline
        Returns
        -------
        num_of_channels: int
        """
        return len(self._channel_names)

    def get_num_planes(self):
        """
        Returns the default number of planes of imaging for the segmentation extractor.
        Defaults to 1 for all but the MultiSegmentationExtractor
        Returns
        -------
        self._num_planes: int
        """
        return self._num_planes

<<<<<<< HEAD
    def frame_slice(self, start_frame, end_frame):
        """Return a new ImagingExtractor ranging from the start_frame to the end_frame."""
        return FrameSliceSegmentationExtractor(parent_imaging=self, start_frame=start_frame, end_frame=end_frame)
=======
    def frame_to_time(self, frame_indices: Union[IntType, ArrayType]) -> Union[FloatType, ArrayType]:
        """Returns the timing of frames in unit of seconds.

        Parameters
        ----------
        frame_indices: int or array-like
            The frame or frames to be converted to times

        Returns
        -------
        times: float or array-like
            The corresponding times in seconds
        """
        if self._times is None:
            return np.round(frame_indices / self.get_sampling_frequency(), 6)
        else:
            return self._times[frame_indices]
>>>>>>> 85f77d09

    @staticmethod
    def write_segmentation(segmentation_extractor, save_path, overwrite=False):
        """
        Static method to write recording back to the native format.

        Parameters
        ----------
        segmentation_extractor: [SegmentationExtractor, MultiSegmentationExtractor]
            The EXTRACT segmentation object from which an EXTRACT native format
            file has to be generated.
        save_path: str
            path to save the native format.
        overwrite: bool
            If True, the file is overwritten if existing (default False)
        """
        raise NotImplementedError


class FrameSliceSegmentationExtractor(SegmentationExtractor):
    """
    Class to get a lazy frame slice.

    Do not use this class directly but use `.frame_slice(...)`
    """

    extractor_name = "FrameSliceImagingExtractor"
    installed = True
    is_writable = True
    installation_mesg = ""

    def __init__(
        self,
        parent_segmentation: SegmentationExtractor,
        start_frame: Optional[int] = None,
        end_frame: Optional[int] = None,
    ):
        self._parent_segmentation = parent_segmentation
        self._start_frame = start_frame
        self._end_frame = end_frame
        self._num_frames = self._end_frame - self._start_frame

        parent_size = self._parent_imaging.get_num_frames()
        if start_frame is None:
            start_frame = 0
        else:
            assert 0 <= start_frame < parent_size
        if end_frame is None:
            end_frame = parent_size
        else:
            assert 0 < end_frame <= parent_size
        assert end_frame > start_frame, "'start_frame' must be smaller than 'end_frame'!"

        super().__init__()

    def get_frames(self, frame_idxs: ArrayType, channel: int = 0) -> np.ndarray:
        assert max(frame_idxs) < self._num_frames, "'frame_idxs' range beyond number of available frames!"
        mapped_frame_idxs = np.array(frame_idxs) + self._start_frame
        return self._parent_imaging.get_frames(frame_idxs=mapped_frame_idxs, channel=channel)

    def get_image_size(self) -> Tuple[int, int]:
        return tuple(self._parent_imaging.get_image_size())

    def get_num_frames(self) -> int:
        return self._num_frames

    def get_sampling_frequency(self) -> float:
        return self._parent_imaging.get_sampling_frequency()

    def get_channel_names(self) -> list:
        return self._parent_imaging.get_channel_names()

    def get_num_channels(self) -> int:
        return self._parent_imaging.get_num_channels()<|MERGE_RESOLUTION|>--- conflicted
+++ resolved
@@ -1,9 +1,5 @@
 from abc import ABC, abstractmethod
-<<<<<<< HEAD
-from typing import Optional, Tuple
-=======
-from typing import Union
->>>>>>> 85f77d09
+from typing import Optional, Union, Tuple
 
 import numpy as np
 from spikeextractors.baseextractor import BaseExtractor
@@ -283,11 +279,10 @@
         """
         return self._num_planes
 
-<<<<<<< HEAD
     def frame_slice(self, start_frame, end_frame):
         """Return a new ImagingExtractor ranging from the start_frame to the end_frame."""
         return FrameSliceSegmentationExtractor(parent_imaging=self, start_frame=start_frame, end_frame=end_frame)
-=======
+
     def frame_to_time(self, frame_indices: Union[IntType, ArrayType]) -> Union[FloatType, ArrayType]:
         """Returns the timing of frames in unit of seconds.
 
@@ -305,7 +300,6 @@
             return np.round(frame_indices / self.get_sampling_frequency(), 6)
         else:
             return self._times[frame_indices]
->>>>>>> 85f77d09
 
     @staticmethod
     def write_segmentation(segmentation_extractor, save_path, overwrite=False):
