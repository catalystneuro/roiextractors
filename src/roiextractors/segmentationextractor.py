--- conflicted
+++ resolved
@@ -279,7 +279,7 @@
         """
         return self._num_planes
 
-<<<<<<< HEAD
+
     def set_times(self, times: ArrayType):
         """Sets the recording times in seconds for each frame.
 
@@ -290,7 +290,8 @@
         """
         assert len(times) == self.get_num_frames(), "'times' should have the same length of the number of frames!"
         self._times = np.array(times, dtype=np.float64)
-=======
+
+
     def frame_to_time(self, frame_indices: Union[IntType, ArrayType]) -> Union[FloatType, ArrayType]:
         """Returns the timing of frames in unit of seconds.
 
@@ -308,7 +309,7 @@
             return np.round(frame_indices / self.get_sampling_frequency(), 6)
         else:
             return self._times[frame_indices]
->>>>>>> 16993e53
+
 
     @staticmethod
     def write_segmentation(segmentation_extractor, save_path, overwrite=False):
