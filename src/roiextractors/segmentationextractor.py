--- conflicted
+++ resolved
@@ -505,134 +505,9 @@
         else:
             return self._times[frames]
 
-<<<<<<< HEAD
-    @abstractmethod
-    def get_original_timestamps(
-        self, start_sample: Optional[int] = None, end_sample: Optional[int] = None
-    ) -> Optional[np.ndarray]:
-        """
-        Retrieve the original unaltered timestamps for the data in this interface.
-
-        This function should retrieve the data on-demand by re-initializing the IO.
-        Can be overridden to return None if the extractor does not have native timestamps.
-
-        Parameters
-        ----------
-        start_sample : int, optional
-            The starting sample index. If None, starts from the beginning.
-        end_sample : int, optional
-            The ending sample index. If None, goes to the end.
-
-        Returns
-        -------
-        timestamps: numpy.ndarray or None
-            The timestamps for the data stream, or None if native timestamps are not available.
-        """
-        return None
-
-    def get_timestamps(self, start_sample: Optional[int] = None, end_sample: Optional[int] = None) -> np.ndarray:
-        """
-        Retrieve the timestamps for the data in this interface.
-
-        Parameters
-        ----------
-        start_sample : int, optional
-            The starting sample index. If None, starts from the beginning.
-        end_sample : int, optional
-            The ending sample index. If None, goes to the end.
-
-        Returns
-        -------
-        timestamps: numpy.ndarray
-            The timestamps for the data stream.
-        """
-        # Set defaults
-        if start_sample is None:
-            start_sample = 0
-        if end_sample is None:
-            end_sample = self.get_num_samples()
-
-        # Return cached timestamps if available
-        if self._times is not None:
-            return self._times[start_sample:end_sample]
-
-        # Try to get original timestamps
-        original_timestamps = self.get_original_timestamps()
-        if original_timestamps is not None:
-            self._times = original_timestamps
-            return original_timestamps[start_sample:end_sample]
-
-        # Fallback to calculated timestamps from sampling frequency
-        sample_indices = np.arange(start_sample, end_sample)
-        return sample_indices / self.get_sampling_frequency()
-
-    def sample_indices_to_time(self, sample_indices: Union[FloatType, np.ndarray]) -> Union[FloatType, np.ndarray]:
-        """Convert user-inputted sample indices to times with units of seconds.
-
-        Parameters
-        ----------
-        sample_indices: int or array-like
-            The sample indices to be converted to times.
-
-        Returns
-        -------
-        times: float or array-like
-            The corresponding times in seconds.
-
-        Deprecated
-        ----------
-        This method will be removed in or after January 2026.
-        Use get_timestamps() instead.
-        """
-        warnings.warn(
-            "sample_indices_to_time() is deprecated and will be removed in or after January 2026. "
-            "Use get_timestamps() instead.",
-            FutureWarning,
-            stacklevel=2,
-        )
-        # Convert to numpy array if needed to handle indexing
-        sample_indices = np.array(sample_indices)
-
-        # Get all timestamps and index into them
-        if sample_indices.ndim == 0:
-            # Single index
-            start_sample = int(sample_indices)
-            end_sample = start_sample + 1
-            timestamps = self.get_timestamps(start_sample=start_sample, end_sample=end_sample)
-            return timestamps[0]
-        else:
-            # Multiple indices - get the range covering all indices
-            start_sample = int(sample_indices.min())
-            end_sample = int(sample_indices.max()) + 1
-            timestamps = self.get_timestamps(start_sample=start_sample, end_sample=end_sample)
-            # Adjust indices to be relative to the start_sample
-            relative_indices = sample_indices - start_sample
-            return timestamps[relative_indices]
-
-=======
-    def sample_indices_to_time(self, sample_indices: Union[FloatType, np.ndarray]) -> Union[FloatType, np.ndarray]:
-        """Convert user-inputted sample indices to times with units of seconds.
->>>>>>> 437a8304
-
-        Parameters
-        ----------
-        sample_indices: int or array-like
-            The sample indices to be converted to times.
-
-        Returns
-        -------
-        times: float or array-like
-            The corresponding times in seconds.
-        """
-        # Default implementation
-        if self._times is None:
-            return sample_indices / self.get_sampling_frequency()
-        else:
-            return self._times[sample_indices]
-
-
-class SampleSlicedSegmentationExtractor(SegmentationExtractor):
-    """Class to get a lazy sample slice.
+
+class FrameSliceSegmentationExtractor(SegmentationExtractor):
+    """Class to get a lazy frame slice.
 
     Do not use this class directly but use `.slice_samples(...)` on a SegmentationExtractor object.
     """
@@ -789,8 +664,7 @@
     def get_roi_pixel_masks(self, roi_ids: Optional[ArrayLike] = None) -> list[np.ndarray]:
         return self._parent_segmentation.get_roi_pixel_masks(roi_ids=roi_ids)
 
-<<<<<<< HEAD
-    def get_background_pixel_masks(self, background_ids: Optional[ArrayLike] = None) -> List[np.ndarray]:
+    def get_background_pixel_masks(self, background_ids: Optional[ArrayLike] = None) -> list[np.ndarray]:
         return self._parent_segmentation.get_background_pixel_masks(background_ids=background_ids)
 
     def get_original_timestamps(
@@ -803,56 +677,8 @@
             end_sample = self.get_num_samples()
 
         # Map relative indices to absolute indices in the parent
-        actual_start = self._start_frame + start_sample
-        actual_end = self._start_frame + end_sample
+        actual_start = self._start_sample + start_sample
+        actual_end = self._start_sample + end_sample
 
         # Get timestamps from parent for our specific range
-        return self._parent_segmentation.get_original_timestamps(start_sample=actual_start, end_sample=actual_end)
-=======
-    def get_background_pixel_masks(self, background_ids: Optional[ArrayLike] = None) -> list[np.ndarray]:
-        return self._parent_segmentation.get_background_pixel_masks(background_ids=background_ids)
-
-
-class FrameSliceSegmentationExtractor(SampleSlicedSegmentationExtractor):
-    """Class to get a lazy frame slice.
-
-    Do not use this class directly but use `.frame_slice(...)` on a SegmentationExtractor object.
-
-    Deprecated
-    ----------
-    This class will be removed on or after January 2026.
-    Use SampleSlicedSegmentationExtractor instead.
-    """
-
-    extractor_name = "FrameSliceSegmentationExtractor"
-
-    def __init__(
-        self,
-        parent_segmentation: SegmentationExtractor,
-        start_frame: Optional[int] = None,
-        end_frame: Optional[int] = None,
-    ):
-        """Create a new FrameSliceSegmentationExtractor from parent SegmentationExtractor.
-
-        Parameters
-        ----------
-        parent_segmentation: SegmentationExtractor
-            The parent SegmentationExtractor object.
-        start_frame: int, optional
-            The starting frame of the new SegmentationExtractor.
-        end_frame: int, optional
-            The ending frame of the new SegmentationExtractor.
-
-        Deprecated
-        ----------
-        This class will be removed on or after January 2026.
-        Use SampleSlicedSegmentationExtractor instead.
-        """
-        warnings.warn(
-            "FrameSliceSegmentationExtractor is deprecated and will be removed on or after January 2026. "
-            "Use SampleSlicedSegmentationExtractor instead.",
-            FutureWarning,
-            stacklevel=2,
-        )
-        super().__init__(parent_segmentation=parent_segmentation, start_sample=start_frame, end_sample=end_frame)
->>>>>>> 437a8304
+        return self._parent_segmentation.get_original_timestamps(start_sample=actual_start, end_sample=actual_end)