from abc import ABC, abstractmethod
from typing import Optional, Union, Tuple

import numpy as np

from .extraction_tools import ArrayType, IntType, FloatType
from .extraction_tools import _pixel_mask_extractor


class SegmentationExtractor(ABC):
    """
    An abstract class that contains all the meta-data and output data from
    the ROI segmentation operation when applied to the pre-processed data.
    It also contains methods to read from and write to various data formats
    output from the processing pipelines like SIMA, CaImAn, Suite2p, CNNM-E.
    All the methods with @abstract decorator have to be defined by the
    format specific classes that inherit from this.
    """

    def __init__(self):
        self._sampling_frequency = None
        self._times = None
        self._channel_names = ["OpticalChannel"]
        self._num_planes = 1
        self._roi_response_raw = None
        self._roi_response_dff = None
        self._roi_response_neuropil = None
        self._roi_response_deconvolved = None
        self._image_correlation = None
        self._image_mean = None

    @abstractmethod
    def get_accepted_list(self) -> list:
        """
        The ids of the ROIs which are accepted after manual verification of
        ROIs.

        Returns
        -------
        accepted_list: list
            List of accepted ROIs
        """
        pass

    @abstractmethod
    def get_rejected_list(self) -> list:
        """
        The ids of the ROIs which are rejected after manual verification of
        ROIs.

        Returns
        -------
        accepted_list: list
            List of rejected ROIs
        """
        pass

    def get_num_frames(self) -> int:
        """This function returns the number of frames in the recording.

        Returns
        -------
        num_of_frames: int
            Number of frames in the recording (duration of recording).
        """
        for trace in self.get_traces_dict().values():
            if trace is not None and len(trace.shape) > 0:
                return trace.shape[1]

    def get_roi_locations(self, roi_ids=None) -> np.array:
        """
        Returns the locations of the Regions of Interest

        Parameters
        ----------
        roi_ids: array_like
            A list or 1D array of ids of the ROIs. Length is the number of ROIs
            requested.

        Returns
        ------
        roi_locs: numpy.ndarray
            2-D array: 2 X no_ROIs. The pixel ids (x,y) where the centroid of the ROI is.
        """
        if roi_ids is None:
            roi_idx_ = list(range(self.get_num_rois()))
        else:
            all_ids = self.get_roi_ids()
            roi_idx_ = [all_ids.index(i) for i in roi_ids]
        roi_location = np.zeros([2, len(roi_idx_)], dtype="int")
        for c, i in enumerate(roi_idx_):
            image_mask = self.get_roi_image_masks(roi_ids=[i])
            temp = np.where(image_mask == np.amax(image_mask))
            roi_location[:, c] = np.array([np.median(temp[0]), np.median(temp[1])]).T
        return roi_location

    def get_roi_ids(self) -> list:
        """Returns the list of ROI ids.
        Returns
        -------
        roi_ids: list
            List of roi ids.
        """
        return list(range(self.get_num_rois()))

    def get_roi_image_masks(self, roi_ids=None) -> np.array:
        """Returns the image masks extracted from segmentation algorithm.

        Parameters
        ----------
        roi_ids: array_like
            A list or 1D array of ids of the ROIs. Length is the number of ROIs
            requested.

        Returns
        -------
        image_masks: numpy.ndarray
            3-D array(val 0 or 1): image_height X image_width X length(roi_ids)
        """
        if roi_ids is None:
            roi_idx_ = range(self.get_num_rois())
        else:
            all_ids = self.get_roi_ids()
            roi_idx_ = [all_ids.index(i) for i in roi_ids]
        return np.stack([self._image_masks[:, :, k] for k in roi_idx_], 2)

    def get_roi_pixel_masks(self, roi_ids=None) -> np.array:
        """
        Returns the weights applied to each of the pixels of the mask.

        Parameters
        ----------
        roi_ids: array_like
            A list or 1D array of ids of the ROIs. Length is the number of ROIs
            requested.

        Returns
        -------
        pixel_masks: list
            List of length number of rois, each element is a 2-D array with shape (number_of_non_zero_pixels, 3).
            Columns 1 and 2 are the x and y coordinates of the pixel, while the third column represents the weight of
            the pixel.
        """

        if roi_ids is None:
            roi_ids = range(self.get_num_rois())

        return _pixel_mask_extractor(self.get_roi_image_masks(roi_ids=roi_ids), roi_ids)

    @abstractmethod
    def get_image_size(self) -> ArrayType:
        """
        Frame size of movie ( x and y size of image).

        Returns
        -------
        no_rois: array_like
            2-D array: image y x image x
        """
        pass

    def get_traces(self, roi_ids=None, start_frame=None, end_frame=None, name="raw"):
        """
        Return RoiResponseSeries
        Returns
        -------
        traces: array_like
            2-D array (ROI x timepoints)
        """
        if name not in self.get_traces_dict():
            raise ValueError(f"traces for {name} not found, enter one of {list(self.get_traces_dict().keys())}")
        if roi_ids is None:
            roi_idx_ = range(self.get_num_rois())
        else:
            all_ids = self.get_roi_ids()
            roi_idx_ = [all_ids.index(i) for i in roi_ids]
        traces = self.get_traces_dict().get(name)
        if traces is not None and len(traces.shape) != 0:
            return np.array([traces[int(i), start_frame:end_frame] for i in roi_idx_])

    def get_traces_dict(self):
        """
        Returns traces as a dictionary with key as the name of the ROiResponseSeries
        Returns
        -------
        _roi_response_dict: dict
            dictionary with key, values representing different types of RoiResponseSeries
            Flourescence, Neuropil, Deconvolved, Background etc
        """
        return dict(
            raw=self._roi_response_raw,
            dff=self._roi_response_dff,
            neuropil=self._roi_response_neuropil,
            deconvolved=self._roi_response_deconvolved,
        )

    def get_images_dict(self):
        """
        Returns traces as a dictionary with key as the name of the ROiResponseSeries
        Returns
        -------
        _roi_response_dict: dict
            dictionary with key, values representing different types of Images used in segmentation:
            Mean, Correlation image
        """
        return dict(mean=self._image_mean, correlation=self._image_correlation)

    def get_image(self, name="correlation"):
        """
        Return specific images: mean or correlation
        Parameters
        ----------
        name:str
            name of the type of image to retrieve
        Returns
        -------
        images: np.ndarray
        """
        if name not in self.get_images_dict():
            raise ValueError(f"could not find {name} image, enter one of {list(self.get_images_dict().keys())}")
        return self.get_images_dict().get(name)

    def get_sampling_frequency(self):
        """This function returns the sampling frequency in units of Hz.

        Returns
        -------
        sampling_frequency: float
            Sampling frequency of the recording in Hz.
        """
        if self._sampling_frequency is not None:
            return float(self._sampling_frequency)

        return self._sampling_frequency

    def get_num_rois(self):
        """Returns total number of Regions of Interest in the acquired images.

        Returns
        -------
        num_rois: int
            The number of ROIs extracted.
        """
        for trace in self.get_traces_dict().values():
            if trace is not None and len(trace.shape) > 0:
                return trace.shape[0]

    def get_channel_names(self):
        """
        Names of channels in the pipeline
        Returns
        -------
        _channel_names: list
            names of channels (str)
        """
        return self._channel_names

    def get_num_channels(self):
        """
        Number of channels in the pipeline
        Returns
        -------
        num_of_channels: int
        """
        return len(self._channel_names)

    def get_num_planes(self):
        """
        Returns the default number of planes of imaging for the segmentation extractor.
        Defaults to 1 for all but the MultiSegmentationExtractor
        Returns
        -------
        self._num_planes: int
        """
        return self._num_planes

<<<<<<< HEAD
    def frame_slice(self, start_frame, end_frame):
        """Return a new ImagingExtractor ranging from the start_frame to the end_frame."""
        return FrameSliceSegmentationExtractor(parent_imaging=self, start_frame=start_frame, end_frame=end_frame)
=======
    def set_times(self, times: ArrayType):
        """Sets the recording times in seconds for each frame.

        Parameters
        ----------
        times: array-like
            The times in seconds for each frame
        """
        assert len(times) == self.get_num_frames(), "'times' should have the same length of the number of frames!"
        self._times = np.array(times, dtype=np.float64)
>>>>>>> ae627920

    def frame_to_time(self, frame_indices: Union[IntType, ArrayType]) -> Union[FloatType, ArrayType]:
        """Returns the timing of frames in unit of seconds.

        Parameters
        ----------
        frame_indices: int or array-like
            The frame or frames to be converted to times

        Returns
        -------
        times: float or array-like
            The corresponding times in seconds
        """
        if self._times is None:
            return np.round(frame_indices / self.get_sampling_frequency(), 6)
        else:
            return self._times[frame_indices]

    @staticmethod
    def write_segmentation(segmentation_extractor, save_path, overwrite=False):
        """
        Static method to write recording back to the native format.

        Parameters
        ----------
        segmentation_extractor: [SegmentationExtractor, MultiSegmentationExtractor]
            The EXTRACT segmentation object from which an EXTRACT native format
            file has to be generated.
        save_path: str
            path to save the native format.
        overwrite: bool
            If True, the file is overwritten if existing (default False)
        """
        raise NotImplementedError


class FrameSliceSegmentationExtractor(SegmentationExtractor):
    """
    Class to get a lazy frame slice.

    Do not use this class directly but use `.frame_slice(...)`
    """

    extractor_name = "FrameSliceImagingExtractor"
    installed = True
    is_writable = True
    installation_mesg = ""

    def __init__(
        self,
        parent_segmentation: SegmentationExtractor,
        start_frame: Optional[int] = None,
        end_frame: Optional[int] = None,
    ):
        self._parent_segmentation = parent_segmentation
        self._start_frame = start_frame
        self._end_frame = end_frame
        self._num_frames = self._end_frame - self._start_frame

        parent_size = self._parent_imaging.get_num_frames()
        if start_frame is None:
            start_frame = 0
        else:
            assert 0 <= start_frame < parent_size
        if end_frame is None:
            end_frame = parent_size
        else:
            assert 0 < end_frame <= parent_size
        assert end_frame > start_frame, "'start_frame' must be smaller than 'end_frame'!"

        super().__init__()

    def get_frames(self, frame_idxs: ArrayType, channel: int = 0) -> np.ndarray:
        assert max(frame_idxs) < self._num_frames, "'frame_idxs' range beyond number of available frames!"
        mapped_frame_idxs = np.array(frame_idxs) + self._start_frame
        return self._parent_imaging.get_frames(frame_idxs=mapped_frame_idxs, channel=channel)

    def get_image_size(self) -> Tuple[int, int]:
        return tuple(self._parent_imaging.get_image_size())

    def get_num_frames(self) -> int:
        return self._num_frames

    def get_sampling_frequency(self) -> float:
        return self._parent_imaging.get_sampling_frequency()

    def get_channel_names(self) -> list:
        return self._parent_imaging.get_channel_names()

    def get_num_channels(self) -> int:
        return self._parent_imaging.get_num_channels()<|MERGE_RESOLUTION|>--- conflicted
+++ resolved
@@ -274,11 +274,12 @@
         """
         return self._num_planes
 
-<<<<<<< HEAD
+
     def frame_slice(self, start_frame, end_frame):
         """Return a new ImagingExtractor ranging from the start_frame to the end_frame."""
         return FrameSliceSegmentationExtractor(parent_imaging=self, start_frame=start_frame, end_frame=end_frame)
-=======
+
+
     def set_times(self, times: ArrayType):
         """Sets the recording times in seconds for each frame.
 
@@ -289,7 +290,6 @@
         """
         assert len(times) == self.get_num_frames(), "'times' should have the same length of the number of frames!"
         self._times = np.array(times, dtype=np.float64)
->>>>>>> ae627920
 
     def frame_to_time(self, frame_indices: Union[IntType, ArrayType]) -> Union[FloatType, ArrayType]:
         """Returns the timing of frames in unit of seconds.
