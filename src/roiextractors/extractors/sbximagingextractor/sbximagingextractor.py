--- conflicted
+++ resolved
@@ -5,11 +5,7 @@
 SbxImagingExtractor
     An ImagingExtractor for Scanbox Image files.
 """
-<<<<<<< HEAD
-=======
-
 from multiprocessing.sharedctypes import Value
->>>>>>> 87231491
 import os
 from pathlib import Path
 from typing import Tuple, Optional
