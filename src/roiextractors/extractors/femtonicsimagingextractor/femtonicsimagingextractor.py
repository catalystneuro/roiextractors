"""A Femtonics imaging extractor with simplified initialization."""

from pathlib import Path
from typing import Optional, Tuple, Dict, Any, List
from warnings import warn
from datetime import datetime
import xml.etree.ElementTree as ET

import numpy as np
import h5py
from lazy_ops import DatasetView

from ...imagingextractor import ImagingExtractor
from ...extraction_tools import PathType, FloatType, ArrayType


class FemtonicsImagingExtractor(ImagingExtractor):
    """A Femtonics imaging extractor with simplified initialization."""

    extractor_name = "FemtonicsImaging"
    is_writable = False
    mode = "file"

    def __init__(
        self,
        file_path: PathType,
        munit: int = 0,
        channel_name: Optional[str] = None,
        channel_index: Optional[int] = None,
    ):
        """Create a FemtonicsImagingExtractor from a .mesc file.

        # Will remove this section in the future - here let you know 
        Differences from Hdf5ImagingExtractor:
        - Removes 'mov_field': Femtonics uses fixed hierarchy MSession_X/MUnit_X/Channel_X
        - Removes 'channel_names': Channel names auto-extracted from Femtonics metadata
        - Adds 'munit': Femtonics files can contain multiple measurement units
        - Adds 'channel_name'/'channel_index': Extracts one channel at a time for cleaner data handling

        Parameters
        ----------
        file_path : str or Path
            Path to the .mesc file.
        munit : int, optional
            Index of the measurement unit to extract. The default is 0.
        channel_name : str, optional
            Name of the channel to extract (e.g., 'UG', 'UR'). 
            If provided, takes precedence over channel_index.
        channel_index : int, optional
            Index of the channel to extract (0 or 1). The default is 0.
        """
        super().__init__(file_path=file_path)

        self.file_path = Path(file_path)
        self._munit = munit
        self._channel_name = channel_name
        self._channel_index = channel_index or 0

        if self.file_path.suffix != ".mesc":
            warn("File is not a .mesc file")

        # Open file and setup basic access
        self._file = h5py.File(file_path, "r")
        self._setup_channel_selection()
        self._setup_video_data()

    def _setup_channel_selection(self):
        """Determine which channel to extract."""
        available_channels = self.get_available_channels_from_file()

        if self._channel_name is not None:
            if self._channel_name not in available_channels:
                raise ValueError(f"Channel '{self._channel_name}' not found. Available: {available_channels}")
            self._selected_channel_index = available_channels.index(self._channel_name)
            self._selected_channel_name = self._channel_name
        else:
            if self._channel_index >= len(available_channels):
                raise ValueError(f"Channel index {self._channel_index} out of range. Available: {available_channels}")
            self._selected_channel_index = self._channel_index
            self._selected_channel_name = available_channels[self._channel_index]

    def _setup_video_data(self):
        """Setup access to the video dataset."""
        session_key = f"MSession_{self._munit}"
        munit_key = f"MUnit_{self._munit}"
        channel_key = f"Channel_{self._selected_channel_index}"

        if (
            session_key in self._file
            and munit_key in self._file[session_key]
            and channel_key in self._file[session_key][munit_key]
        ):
            self._video = DatasetView(self._file[session_key][munit_key][channel_key])
        else:
            raise Exception(f"Cannot find data at {session_key}/{munit_key}/{channel_key}")

    def get_available_channels_from_file(self) -> List[str]:
        """Get available channels from the current file."""
        session_key = f"MSession_{self._munit}"
        munit_key = f"MUnit_{self._munit}"

        if session_key not in self._file or munit_key not in self._file[session_key]:
            raise ValueError(f"MUnit {self._munit} not found in file")

        attrs = dict(self._file[session_key][munit_key].attrs)
        num_channels = attrs.get("VecChannelsSize", 2)

        channels = []
        for i in range(num_channels):
            name_arr = attrs.get(f"Channel_{i}_Name", [])
            name = self._decode_string(name_arr) if len(name_arr) > 0 else f"Channel_{i}"
            channels.append(name)
        return channels

    def _decode_string(self, arr) -> str:
        """Convert int16 array to string."""
        if len(arr) == 0:
            return ""
        return "".join(chr(x) for x in arr if x != 0)

    def get_image_shape(self) -> Tuple[int, int]:
        """Get the shape of the video frame (num_rows, num_columns)."""
        return self._video.shape[1], self._video.shape[2]  # (height, width)

    def get_num_samples(self) -> int:
        """Get the number of samples (frames) in the video."""
        return self._video.shape[0]

    def get_num_channels(self) -> int:
        """Get the number of channels (always 1 for this extractor)."""
        return 1

    def get_channel_names(self) -> List[str]:
        """Get the channel names."""
        return [self._selected_channel_name]

    def get_sampling_frequency(self) -> float:
        """Get the sampling frequency in Hz."""
        time_per_frame_ms = self._get_time_per_frame()
        if time_per_frame_ms is not None:
            return 1000.0 / time_per_frame_ms
        return 30.0  # fallback

    def _get_time_per_frame(self) -> Optional[float]:
        """Get time per frame from metadata."""
        session_key = f"MSession_{self._munit}"
        munit_key = f"MUnit_{self._munit}"
        attrs = dict(self._file[session_key][munit_key].attrs)
        return attrs.get("ZAxisConversionConversionLinearScale")

    def get_dtype(self) -> np.dtype:
        """Get the data type of the video."""
        return self._video.dtype

    def get_frames(self, frame_idxs: ArrayType, channel: Optional[int] = 0):
        """Get specific video frames from indices."""
        if channel != 0:
            warn("Femtonics extractor extracts one channel at a time. Channel parameter ignored.")

        squeeze_data = False
        if isinstance(frame_idxs, int):
            squeeze_data = True
            frame_idxs = [frame_idxs]
        elif isinstance(frame_idxs, np.ndarray):
            frame_idxs = frame_idxs.tolist()

        frames = self._video.lazy_slice[frame_idxs, :, :].dsetread()
        if squeeze_data:
            frames = frames.squeeze()
        return frames

    def get_series(self, start_sample: Optional[int] = None, end_sample: Optional[int] = None) -> np.ndarray:
        """Get a series of frames."""
        return self._video.lazy_slice[start_sample:end_sample, :, :].dsetread()

    # Femtonics-specific getter methods
    def get_session_uuid(self):
        """
        Get the session UUID from the root attributes.

        Returns
        -------
        uuid : array or value
            The session UUID.
        """
        attrs = dict(self._file.attrs)
        return attrs.get('Uuid')
    
    def get_pixel_size(self) -> Tuple[float, float]:
        """Get pixel size in micrometers."""
        session_key = f"MSession_{self._munit}"
        munit_key = f"MUnit_{self._munit}"
        attrs = dict(self._file[session_key][munit_key].attrs)

        x_size = attrs.get("XAxisConversionConversionLinearScale", 1.0)
        y_size = attrs.get("YAxisConversionConversionLinearScale", 1.0)
        return x_size, y_size

    def get_image_shape_metadata(self) -> Tuple[int, int, int]:
        """
        Get the image shape metadata (X, Y, Z dimensions) from the measurement unit attributes.

        Returns
        -------
        shape : tuple
            (XDim, YDim, ZDim) as (num_columns, num_rows, num_frames)
        """
        session_key = f"MSession_{self._munit}"
        munit_key = f"MUnit_{self._munit}"
        munit_attrs = dict(self._file[session_key][munit_key].attrs)
        x_dim = munit_attrs.get("XDim")
        y_dim = munit_attrs.get("YDim")
        z_dim = munit_attrs.get("ZDim")
        return (x_dim, y_dim, z_dim)

    def get_measurement_date(self) -> Optional[datetime]:
        """Get measurement date."""
        session_key = f"MSession_{self._munit}"
        munit_key = f"MUnit_{self._munit}"
        attrs = dict(self._file[session_key][munit_key].attrs)

        posix_time = attrs.get("MeasurementDatePosix")
        nano_secs = attrs.get("MeasurementDateNanoSecs", 0)

        if posix_time is not None:
            return datetime.fromtimestamp(posix_time + nano_secs / 1e9)
        return None

    def get_experimenter_info(self) -> Dict[str, str]:
        """Get experimenter information."""
        session_key = f"MSession_{self._munit}"
        munit_key = f"MUnit_{self._munit}"
        attrs = dict(self._file[session_key][munit_key].attrs)

        return {
<<<<<<< HEAD
            'username': self._decode_string(attrs.get('ExperimenterUsername', [])),
            'setup_id': self._decode_string(attrs.get('ExperimenterSetupID', [])),
            'hostname': self._decode_string(attrs.get('ExperimenterHostname', [])), 
=======
            "username": self._decode_string(attrs.get("ExperimenterUsername", [])),
            "setup_id": self._decode_string(attrs.get("ExperimenterSetupID", [])),
            "hostname": self._decode_string(attrs.get("ExperimenterHostname", [])),
>>>>>>> 68fdec1a
        }

    def get_geometric_transformations(self) -> Dict[str, np.ndarray]:
        """
        Get geometric transformations: translation, rotation, and labeling origin.

        Returns
        -------
        dict with keys 'translation', 'rotation', 'labeling_origin'
        """
        session_key = f"MSession_{self._munit}"
        munit_key = f"MUnit_{self._munit}"
        attrs = dict(self._file[session_key][munit_key].attrs)
        return {
            "translation": attrs.get("GeomTransTransl"),
            "rotation": attrs.get("GeomTransRot"),
            "labeling_origin": attrs.get("LabelingOriginTransl"),
        }

    def get_mesc_version_info(self) -> Dict[str, Any]:
        """Get MESc software version information."""
        session_key = f"MSession_{self._munit}"
        munit_key = f"MUnit_{self._munit}"
        attrs = dict(self._file[session_key][munit_key].attrs)

        return {
            "version": self._decode_string(attrs.get("CreatingMEScVersion", [])),
            "revision": attrs.get("CreatingMEScRevision"),
        }

    def get_pmt_settings(self) -> Dict[str, Dict[str, float]]:
        """Get PMT settings if available from XML metadata."""
        try:
            session_key = f"MSession_{self._munit}"
            munit_key = f"MUnit_{self._munit}"
            attrs = dict(self._file[session_key][munit_key].attrs)

            xml_data = attrs.get("MeasurementParamsXML")
            if xml_data is None:
                return {}

            xml_str = xml_data.decode("latin-1")

            root = ET.fromstring(xml_str)

            pmt_settings = {}
            for gear in root.findall('.//Gear[@type="PMT"]'):
                try:
                    channel_name = gear.find('.//param[@name="channel_name"]').get("value")
                    voltage = float(gear.find('.//param[@name="reference_voltage"]').get("value"))
                    warmup = float(gear.find('.//param[@name="warmup_time"]').get("value"))
                    pmt_settings[channel_name] = {"voltage": voltage, "warmup_time": warmup}
                except (AttributeError, ValueError):
                    continue
            return pmt_settings
        except Exception:
            return {}

    def get_scan_parameters(self) -> Dict[str, Any]:
        """Get scan parameters from XML metadata."""
        try:
            session_key = f"MSession_{self._munit}"
            munit_key = f"MUnit_{self._munit}"
            attrs = dict(self._file[session_key][munit_key].attrs)

            xml_data = attrs.get("MeasurementParamsXML")
            if xml_data is None:
                return {}

            xml_str = xml_data.decode("latin-1")

            root = ET.fromstring(xml_str)

            scan_params = {}
            for param in root.findall(".//param"):
                name = param.get("name")
                value = param.get("value")
                if name in ["SizeX", "SizeY", "PixelSizeX", "PixelSizeY", "Pixelclock"]:
                    try:
                        scan_params[name] = float(value)
                    except ValueError:
                        scan_params[name] = value
            return scan_params
        except Exception:
            return {}

    @staticmethod
    def get_available_channels(file_path: PathType, munit: int = 0) -> List[str]:
        """Get available channels in the file."""
        with h5py.File(file_path, "r") as f:
            session_key = f"MSession_{munit}"
            munit_key = f"MUnit_{munit}"

            if session_key not in f or munit_key not in f[session_key]:
                raise ValueError(f"MUnit {munit} not found in file")

            attrs = dict(f[session_key][munit_key].attrs)
            num_channels = attrs.get("VecChannelsSize", 2)

            def decode_string(arr):
                return "".join(chr(x) for x in arr if x != 0) if len(arr) > 0 else ""

            channels = []
            for i in range(num_channels):
                name_arr = attrs.get(f"Channel_{i}_Name", [])
                name = decode_string(name_arr) or f"Channel_{i}"
                channels.append(name)
            return channels

    def __del__(self):
        """Close the HDF5 file."""
        if hasattr(self, "_file"):
            self._file.close()<|MERGE_RESOLUTION|>--- conflicted
+++ resolved
@@ -233,15 +233,9 @@
         attrs = dict(self._file[session_key][munit_key].attrs)
 
         return {
-<<<<<<< HEAD
             'username': self._decode_string(attrs.get('ExperimenterUsername', [])),
             'setup_id': self._decode_string(attrs.get('ExperimenterSetupID', [])),
             'hostname': self._decode_string(attrs.get('ExperimenterHostname', [])), 
-=======
-            "username": self._decode_string(attrs.get("ExperimenterUsername", [])),
-            "setup_id": self._decode_string(attrs.get("ExperimenterSetupID", [])),
-            "hostname": self._decode_string(attrs.get("ExperimenterHostname", [])),
->>>>>>> 68fdec1a
         }
 
     def get_geometric_transformations(self) -> Dict[str, np.ndarray]:
