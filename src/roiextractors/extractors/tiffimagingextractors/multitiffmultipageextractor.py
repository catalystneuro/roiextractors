--- conflicted
+++ resolved
@@ -372,13 +372,7 @@
         """
         return self._sampling_frequency
 
-<<<<<<< HEAD
-
-
     def get_dtype(self):
-=======
-    def get_dtype(self) -> DtypeType:
->>>>>>> 6d47816d
         """Get the data type of the video.
 
         Returns
