--- conflicted
+++ resolved
@@ -95,7 +95,7 @@
     }
 
     is_volumetric = False
-    for event, elem in ElementTree.iterparse(xml_file_path, events=("start",)):
+    for event, elem in etree.iterparse(xml_file_path, events=("start",)):
         if elem.tag == "Sequence":
             series_type = elem.attrib.get("type")
             if series_type in is_series_type_volumetric:
@@ -103,7 +103,7 @@
                 break
             else:
                 raise ValueError(
-                    f"Unknown series type: {series_type}, please raise an issue in roiextractor repository"
+                    f"Unknown series type: {series_type}, please raise an issue in the roiextractor repository"
                 )
 
     return is_volumetric
@@ -335,7 +335,10 @@
         """
         channel_names = cls.get_available_channels(folder_path=folder_path)
 
+        channel_names = cls.get_available_channels(folder_path=folder_path)
+
         natsort = get_package(package_name="natsort", installation_instructions="pip install natsort")
+        unique_channel_names = natsort.natsorted(channel_names)
         unique_channel_names = natsort.natsorted(channel_names)
         streams = dict(channel_streams=unique_channel_names)
         return streams
@@ -361,14 +364,14 @@
         assert xml_file_path.is_file(), f"The XML configuration file is not found at '{folder_path}'."
 
         channel_names = set()
-        for event, elem in ElementTree.iterparse(xml_file_path, events=("start",)):
+        for event, elem in etree.iterparse(xml_file_path, events=("start",)):
             if elem.tag == "Frame":
                 # Get all the sub-elements in this Frame element
                 for subelem in elem:
                     if subelem.tag == "File":
                         channel_names.add(subelem.attrib["channelName"])
 
-                break
+                break  # Exit after processing the first "Frame" element
 
         return channel_names
 
@@ -389,6 +392,7 @@
         assert tif_file_paths, f"The TIF image files are missing from '{folder_path}'."
 
         streams = self.get_streams(folder_path=folder_path)
+        channel_streams = streams["channel_streams"]
         channel_streams = streams["channel_streams"]
         if stream_name is None:
             if len(channel_streams) > 1:
@@ -408,10 +412,6 @@
             file_names_for_stream = [
                 f.attrib["filename"] for f in file_elements if f.attrib["channelName"] == stream_name
             ]
-<<<<<<< HEAD
-=======
-
->>>>>>> fee7dd39
         else:  # This is the case for when stream_name is a plane_stream
             file_names = [file.attrib["filename"] for file in file_elements]
             file_names_for_stream = [file for file in file_names if self.stream_name in file]
@@ -419,10 +419,7 @@
                 raise ValueError(
                     f"The selected stream '{self.stream_name}' is not in the available channel_streams '{streams['channel_streams']}'!"
                 )
-<<<<<<< HEAD
-
-=======
->>>>>>> fee7dd39
+
         # determine image shape and data type from first file
         with self._tifffile.TiffFile(folder_path / file_names_for_stream[0], _multifile=False) as tif:
             self._height, self._width = tif.pages[0].shape
