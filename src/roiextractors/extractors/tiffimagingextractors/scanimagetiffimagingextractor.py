--- conflicted
+++ resolved
@@ -7,6 +7,7 @@
 """
 
 from pathlib import Path
+from typing import Optional, Tuple, List
 from typing import Optional, Tuple, List
 import warnings
 from warnings import warn
@@ -43,17 +44,10 @@
     - Automatically detects and loads multi-file datasets based on ScanImage naming conventions
     - Extracts and provides access to ScanImage metadata
     - Efficiently retrieves frames using lazy loading
-<<<<<<< HEAD
     - Handles flyback frames in volumetric data by ignoring them in the mapping
 
     Current limitations:
     - Does not support datasets with multiple frames per slice (will raise ValueError)
-=======
-
-    Current limitations:
-    - Does not support datasets with multiple frames per slice (will raise ValueError)
-    - Does not support datasets with flyback frames (will raise ValueError)
->>>>>>> eec59e2b
     """
 
     extractor_name = "ScanImageImagingExtractor"
@@ -121,16 +115,6 @@
             self._frames_per_volume_with_flyback = self._metadata["SI.hStackManager.numFramesPerVolumeWithFlyback"]
 
             self.flyback_frames = self._frames_per_volume_with_flyback - self._frames_per_volume_per_channel
-<<<<<<< HEAD
-=======
-            if self.flyback_frames > 0:
-                error_msg = (
-                    f"{self.flyback_frames} flyback frames detected. "
-                    "Please open an issue on GitHub roiextractors to request this feature: "
-                )
-                raise ValueError(error_msg)
-
->>>>>>> eec59e2b
         else:
             self._sampling_frequency = self._metadata["SI.hRoiManager.scanFrameRate"]
             self._num_planes = 1
@@ -197,11 +181,7 @@
 
         image_frames_per_cycle = self._num_channels * self._num_planes
         # Note that there might be frames at the end that do not belong to a full cycle
-<<<<<<< HEAD
         num_acquisition_cycles = self._num_frames_in_dataset // (image_frames_per_cycle + self.flyback_frames)
-=======
-        num_acquisition_cycles = self._num_frames_in_dataset // image_frames_per_cycle
->>>>>>> eec59e2b
 
         #  Every cycle a full sample is acquired for every channel
         self._num_samples = num_acquisition_cycles
@@ -212,10 +192,7 @@
             num_planes=self._num_planes,
             num_acquisition_cycles=num_acquisition_cycles,
             ifds_per_file=ifds_per_file,
-<<<<<<< HEAD
             flyback_frames=self.flyback_frames,
-=======
->>>>>>> eec59e2b
         )
 
         # Filter mapping for the specified channel
@@ -229,10 +206,7 @@
         num_planes: int,
         num_acquisition_cycles: int,
         ifds_per_file: list[int],
-<<<<<<< HEAD
         flyback_frames: int = 0,
-=======
->>>>>>> eec59e2b
     ) -> np.ndarray:
         """
         Create a table that describes the data layout of the dataset.
@@ -258,11 +232,8 @@
             Number of acquisition cycles. For ScanImage, this is the number of samples.
         ifds_per_file : list[int]
             Number of IFDs in each file.
-<<<<<<< HEAD
         flyback_frames : int
             Number of flyback frames.
-=======
->>>>>>> eec59e2b
 
         Returns
         -------
@@ -282,18 +253,13 @@
         )
 
         # Calculate total number of entries
-<<<<<<< HEAD
         frames_per_acquisition_cycle = num_planes * num_channels + flyback_frames
-=======
-        frames_per_acquisition_cycle = num_planes * num_channels
->>>>>>> eec59e2b
 
         # Generate global ifd indices for complete cycles only
         # This ensures we only include frames from complete acquisition cycles
         complete_cycles_frames = num_acquisition_cycles * frames_per_acquisition_cycle
         global_ifd_indices = np.arange(complete_cycles_frames, dtype=np.uint32)
 
-<<<<<<< HEAD
         # We need to filter out the flyback frames, we create an index in the acquisition cycle
         # And filter out those who are not imaging frames
         imaging_frames_in_cycle = num_planes * num_channels
@@ -303,8 +269,6 @@
         global_ifd_indices = global_ifd_indices[is_imaging_frame]
         index_in_acquisition_cycle = index_in_acquisition_cycle[is_imaging_frame]
 
-=======
->>>>>>> eec59e2b
         # To find their file index we need file boundaries
         file_boundaries = np.zeros(len(ifds_per_file) + 1, dtype=np.uint32)
         file_boundaries[1:] = np.cumsum(ifds_per_file)
@@ -319,13 +283,8 @@
         # Calculate indices for each dimension based on the frame position within the cycle
         # For ScanImage, the order is always CZT which means that the channel index comes first,
         # followed by depth and then acquisition cycle
-<<<<<<< HEAD
         channel_indices = index_in_acquisition_cycle % num_channels
         depth_indices = (index_in_acquisition_cycle // num_channels) % num_planes
-=======
-        channel_indices = global_ifd_indices % num_channels
-        depth_indices = (global_ifd_indices // num_channels) % num_planes
->>>>>>> eec59e2b
         acquisition_cycle_indices = global_ifd_indices // frames_per_acquisition_cycle
 
         # Create the structured array with the correct size (number of imaging frames after filtering)
