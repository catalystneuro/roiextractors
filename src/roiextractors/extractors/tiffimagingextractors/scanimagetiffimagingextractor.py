--- conflicted
+++ resolved
@@ -48,12 +48,6 @@
     - Efficiently retrieves frames using lazy loading
     - Handles flyback frames in volumetric data by ignoring them in the mapping
 
-    Current limitations:
-<<<<<<< HEAD
-    - Does not support datasets with multiple frames per slice (will raise ValueError)
-=======
-    - Does not support datasets with flyback frames (will raise ValueError)
->>>>>>> d0979cca
     """
 
     extractor_name = "ScanImageImagingExtractor"
@@ -212,11 +206,8 @@
             num_planes=self._num_planes,
             num_acquisition_cycles=num_acquisition_cycles,
             ifds_per_file=ifds_per_file,
-<<<<<<< HEAD
+            num_frames_per_slice=self._frames_per_slice,
             flyback_frames=self.flyback_frames,
-=======
-            num_frames_per_slice=self._frames_per_slice,
->>>>>>> d0979cca
         )
 
         # Filter mapping for the specified channel
@@ -236,11 +227,8 @@
         num_planes: int,
         num_acquisition_cycles: int,
         ifds_per_file: list[int],
-<<<<<<< HEAD
+        num_frames_per_slice: int = 1,
         flyback_frames: int = 0,
-=======
-        num_frames_per_slice: int = 1,
->>>>>>> d0979cca
     ) -> np.ndarray:
         """
         Create a table that describes the data layout of the dataset.
@@ -266,13 +254,10 @@
             Number of acquisition cycles. For ScanImage, this is the number of samples.
         ifds_per_file : list[int]
             Number of IFDs in each file.
-<<<<<<< HEAD
+        num_frames_per_slice : int
+            Number of frames per slice. This is used to determine the slice_sample index.
         flyback_frames : int
             Number of flyback frames.
-=======
-        num_frames_per_slice : int
-            Number of frames per slice. This is used to determine the slice_sample index.
->>>>>>> d0979cca
 
         Returns
         -------
@@ -293,11 +278,7 @@
         )
 
         # Calculate total number of entries
-<<<<<<< HEAD
-        frames_per_acquisition_cycle = num_planes * num_channels + flyback_frames
-=======
-        frames_per_acquisition_cycle = num_planes * num_frames_per_slice * num_channels
->>>>>>> d0979cca
+        frames_per_acquisition_cycle = num_planes * num_frames_per_slice * num_channels + flyback_frames
 
         # Generate global ifd indices for complete cycles only
         # This ensures we only include frames from complete acquisition cycles
@@ -326,16 +307,10 @@
 
         # Calculate indices for each dimension based on the frame position within the cycle
         # For ScanImage, the order is always CZT which means that the channel index comes first,
-<<<<<<< HEAD
-        # followed by depth and then acquisition cycle
+        # followed by the frames per slice, then depth and finally the acquisition cycle
         channel_indices = index_in_acquisition_cycle % num_channels
-        depth_indices = (index_in_acquisition_cycle // num_channels) % num_planes
-=======
-        # followed by the frames per slice, then depth and finally the acquisition cycle
-        channel_indices = global_ifd_indices % num_channels
-        slice_sample_indices = (global_ifd_indices // num_channels) % num_frames_per_slice
+        slice_sample_indices = (index_in_acquisition_cycle // num_channels) % num_frames_per_slice
         depth_indices = (global_ifd_indices // (num_channels * num_frames_per_slice)) % num_planes
->>>>>>> d0979cca
         acquisition_cycle_indices = global_ifd_indices // frames_per_acquisition_cycle
 
         # Create the structured array with the correct size (number of imaging frames after filtering)
