"""A SegmentationExtractor for CaImAn.

Classes
-------
CaimanSegmentationExtractor
    A class for extracting segmentation from CaImAn output.
"""

from pathlib import Path

try:
    import h5py

    HAVE_H5PY = True
except ImportError:
    HAVE_H5PY = False

try:
    from scipy.sparse import csc_matrix

    HAVE_SCIPY = True
except ImportError:
    HAVE_SCIPY = False

import numpy as np

from ...extraction_tools import PathType, get_package
from ...multisegmentationextractor import MultiSegmentationExtractor
from ...segmentationextractor import SegmentationExtractor


class CaimanSegmentationExtractor(SegmentationExtractor):
    """A SegmentationExtractor for CaImAn.

    This class inherits from the SegmentationExtractor class, having all
    its functionality specifically applied to the dataset output from
    the 'CaImAn' ROI segmentation method.
    """

    extractor_name = "CaimanSegmentation"
    installed = HAVE_H5PY and HAVE_SCIPY  # check at class level if installed or not
    is_writable = True
    mode = "file"
    # error message when not installed
    installation_mesg = "To use the CaimanSegmentationExtractor install h5py and scipy: \n\n pip install scipy/h5py\n\n"

    def __init__(self, file_path: PathType):
        """Initialize a CaimanSegmentationExtractor instance.

        Parameters
        ----------
        file_path: str
            The location of the folder containing caiman *.hdf5 output file.
        """
        SegmentationExtractor.__init__(self)
        self.file_path = file_path
        self._dataset_file = self._file_extractor_read()
        self._roi_response_dff = self._trace_extractor_read("F_dff")
        self._roi_response_neuropil = self._trace_extractor_read("C")
        self._roi_response_deconvolved = self._trace_extractor_read("S")
        self._image_correlation = self._correlation_image_read()
        self._image_mean = self._summary_image_read()
        self._sampling_frequency = self._dataset_file["params"]["data"]["fr"][()]
        self._image_masks = self._image_mask_sparse_read()

    def __del__(self):  # TODO: refactor segmentation extractors who use __del__ together into a base class
        """Close the h5py file when the object is deleted."""
        self._dataset_file.close()

    def _file_extractor_read(self):
        """Read the h5py file.

        Returns
        -------
        h5py.File
            The h5py file object specified by self.file_path.
        """
        return h5py.File(self.file_path, "r")

    def _image_mask_sparse_read(self):
        """Read the image masks from the h5py file.

        Returns
        -------
        image_masks: numpy.ndarray
            The image masks for each ROI.
        """
        roi_ids = self._dataset_file["estimates"]["A"]["indices"]
        masks = self._dataset_file["estimates"]["A"]["data"]
        ids = self._dataset_file["estimates"]["A"]["indptr"]
        image_mask_in = csc_matrix(
            (masks, roi_ids, ids),
            shape=(np.prod(self.get_image_size()), self.get_num_rois()),
        ).toarray()
        image_masks = np.reshape(image_mask_in, (*self.get_image_size(), -1), order="F")
        return image_masks

    def _trace_extractor_read(self, field):
        """Read the traces specified by the field from the estimates dataset of the h5py file.

        Parameters
        ----------
        field: str
            The field to read from the estimates object.

        Returns
        -------
        lazy_ops.DatasetView
            The traces specified by the field.
        """
        lazy_ops = get_package(package_name="lazy_ops")

        if field in self._dataset_file["estimates"]:
            return lazy_ops.DatasetView(self._dataset_file["estimates"][field]).lazy_transpose()

<<<<<<< HEAD
    def _correlation_image_read(self):
=======
    def _summary_image_read(self):
        """Read the summary image (Cn) from the estimates dataset of the h5py file."""
>>>>>>> 0f46b2c1
        if self._dataset_file["estimates"].get("Cn"):
            return np.array(self._dataset_file["estimates"]["Cn"])

    def _summary_image_read(self):
        if self._dataset_file["estimates"].get("b"):
            FOV_shape = self._dataset_file["params"]["data"]["dims"][()]
            b_sum = self._dataset_file["estimates"]["b"][:].sum(axis=1)
            return np.array(b_sum).reshape(FOV_shape, order="F")

    def get_accepted_list(self):
        accepted = self._dataset_file["estimates"]["idx_components"]
        if len(accepted.shape) == 0:
            accepted = list(range(self.get_num_rois()))
        else:
            accepted = list(accepted[:])
        return accepted

    def get_rejected_list(self):
        rejected = self._dataset_file["estimates"]["idx_components_bad"]
        if len(rejected.shape) == 0:
            rejected = list()
        else:
            rejected = list(rejected[:])
        return rejected

    @staticmethod
    def write_segmentation(segmentation_object, save_path, overwrite=True):
        """Write a segmentation object to a *.hdf5 or *.h5 file specified by save_path.

        Parameters
        ----------
        segmentation_object: SegmentationExtractor
            The segmentation object to be written to file.
        save_path: str
            The path to the file to be written.
        overwrite: bool
            If True, overwrite the file if it already exists.

        Raises
        ------
        FileExistsError
            If the file already exists and overwrite is False.
        """
        save_path = Path(save_path)
        assert save_path.suffix in [
            ".hdf5",
            ".h5",
        ], "'save_path' must be a *.hdf5 or *.h5 file"
        if save_path.is_file():
            if not overwrite:
                raise FileExistsError("The specified path exists! Use overwrite=True to overwrite it.")
            else:
                save_path.unlink()

        folder_path = save_path.parent
        file_name = save_path.name
        if isinstance(segmentation_object, MultiSegmentationExtractor):
            segext_objs = segmentation_object.segmentations
            for plane_num, segext_obj in enumerate(segext_objs):
                save_path_plane = folder_path / f"Plane_{plane_num}" / file_name
                CaimanSegmentationExtractor.write_segmentation(segext_obj, save_path_plane)
        if not folder_path.is_dir():
            folder_path.mkdir(parents=True)

        with h5py.File(save_path, "a") as f:
            # create base groups:
            estimates = f.create_group("estimates")
            params = f.create_group("params")
            # adding to estimates:
            if segmentation_object.get_traces(name="neuropil") is not None:
                estimates.create_dataset("C", data=segmentation_object.get_traces(name="neuropil"))
            if segmentation_object.get_traces(name="dff") is not None:
                estimates.create_dataset("F_dff", data=segmentation_object.get_traces(name="dff"))
            if segmentation_object.get_traces(name="deconvolved") is not None:
                estimates.create_dataset("S", data=segmentation_object.get_traces(name="deconvolved"))
            if segmentation_object.get_image("correlation") is not None:
                estimates.create_dataset("Cn", data=segmentation_object.get_image("correlation"))
            estimates.create_dataset(
                "idx_components",
                data=np.array(
                    [] if segmentation_object.get_accepted_list() is None else segmentation_object.get_accepted_list()
                ),
            )
            estimates.create_dataset(
                "idx_components_bad",
                data=np.array(
                    [] if segmentation_object.get_rejected_list() is None else segmentation_object.get_rejected_list()
                ),
            )

            # adding image_masks:
            image_mask_data = np.reshape(
                segmentation_object.get_roi_image_masks(),
                [-1, segmentation_object.get_num_rois()],
                order="F",
            )
            image_mask_csc = csc_matrix(image_mask_data)
            estimates.create_dataset("A/data", data=image_mask_csc.data)
            estimates.create_dataset("A/indptr", data=image_mask_csc.indptr)
            estimates.create_dataset("A/indices", data=image_mask_csc.indices)
            estimates.create_dataset("A/shape", data=image_mask_csc.shape)

            # adding params:
            params.create_dataset("data/fr", data=segmentation_object.get_sampling_frequency())
            params.create_dataset("data/dims", data=segmentation_object.get_image_size())
            f.create_dataset("dims", data=segmentation_object.get_image_size())

    def get_image_size(self):
        return self._dataset_file["params"]["data"]["dims"][()]<|MERGE_RESOLUTION|>--- conflicted
+++ resolved
@@ -113,12 +113,7 @@
         if field in self._dataset_file["estimates"]:
             return lazy_ops.DatasetView(self._dataset_file["estimates"][field]).lazy_transpose()
 
-<<<<<<< HEAD
     def _correlation_image_read(self):
-=======
-    def _summary_image_read(self):
-        """Read the summary image (Cn) from the estimates dataset of the h5py file."""
->>>>>>> 0f46b2c1
         if self._dataset_file["estimates"].get("Cn"):
             return np.array(self._dataset_file["estimates"]["Cn"])
 
