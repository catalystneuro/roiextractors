"""A segmentation extractor for CNMF-E ROI segmentation method.

Classes
-------
CnmfeSegmentationExtractor
    A segmentation extractor for CNMF-E ROI segmentation method.
"""

<<<<<<< HEAD
=======
from pathlib import Path
from typing import Optional
>>>>>>> dceb36ae
import warnings
from pathlib import Path
from warnings import warn

import h5py
import numpy as np
from lazy_ops import DatasetView
from scipy.sparse import csc_matrix

from ...extraction_tools import PathType
from ...multisegmentationextractor import MultiSegmentationExtractor
from ...segmentationextractor import SegmentationExtractor


class CnmfeSegmentationExtractor(SegmentationExtractor):
    """A segmentation extractor for CNMF-E ROI segmentation method.

    This class inherits from the SegmentationExtractor class, having all
    its functionality specifically applied to the dataset output from
    the 'CNMF-E' ROI segmentation method.
    """

    extractor_name = "CnmfeSegmentation"
    mode = "file"

    def __init__(self, file_path: PathType):
        """Create a CnmfeSegmentationExtractor from a .mat file.

        Parameters
        ----------
        file_path: str
            The location of the folder containing dataset.mat file.
        """
        SegmentationExtractor.__init__(self)
        self.file_path = file_path
        self._dataset_file, self._group0 = self._file_extractor_read()
        self._image_masks = self._image_mask_extractor_read()
        self._roi_response_raw = self._trace_extractor_read()
        self._raw_movie_file_location = self._raw_datafile_read()
        self._sampling_frequency = self.get_num_frames() / self._tot_exptime_extractor_read()
        # self._sampling_frequency = self._dataset_file[self._group0[0]]['inputOptions']["Fs"][...][0][0]
        self._image_correlation = self._summary_image_read()

    def __del__(self):
        """Close the file when the object is deleted."""
        self._dataset_file.close()

    def _file_extractor_read(self):
        """Read the .mat file and return the file object and the group.

        Returns
        -------
        f: h5py.File
            The file object.
        _group0: list
            Group of relevant segmentation objects.
        """
        f = h5py.File(self.file_path, "r")
        _group0_temp = list(f.keys())
        _group0 = [a for a in _group0_temp if "#" not in a]
        return f, _group0

    def _image_mask_extractor_read(self):
        """Read the image masks from the .mat file and return the image masks.

        Returns
        -------
        DatasetView
            The image masks.
        """
        return DatasetView(self._dataset_file[self._group0[0]]["extractedImages"]).lazy_transpose([1, 2, 0])

    def _trace_extractor_read(self):
        """Read the traces from the .mat file and return the traces.

        Returns
        -------
        DatasetView
            The traces.
        """
        return self._dataset_file[self._group0[0]]["extractedSignals"]

    def _tot_exptime_extractor_read(self):
        """Read the total experiment time from the .mat file and return the total experiment time.

        Returns
        -------
        tot_exptime: float
            The total experiment time.
        """
        return self._dataset_file[self._group0[0]]["time"]["totalTime"][0][0]

    def _summary_image_read(self):
        """Read the summary image from the .mat file and return the summary image (Cn).

        Returns
        -------
        summary_image: np.ndarray
            The summary image (Cn).
        """
        summary_image = self._dataset_file[self._group0[0]]["Cn"]
        return np.array(summary_image)

    def _raw_datafile_read(self):
        """Read the raw data file location from the .mat file and return the raw data file location.

        Returns
        -------
        raw_datafile: str
            The raw data file location.
        """
        if self._dataset_file[self._group0[0]].get("movieList"):
            charlist = [chr(i) for i in np.squeeze(self._dataset_file[self._group0[0]]["movieList"][:])]
            return "".join(charlist)

    def get_accepted_list(self):
        return list(range(self.get_num_rois()))

    def get_rejected_list(self):
        ac_set = set(self.get_accepted_list())
        return [a for a in range(self.get_num_rois()) if a not in ac_set]

    def get_frame_shape(self):
        """Get the frame shape (height, width) of the movie.

        Returns
        -------
        tuple
            The frame shape as (height, width).
        """
        return self._image_masks.shape[0:2]

    @staticmethod
    def write_segmentation(segmentation_object: SegmentationExtractor, save_path: PathType, overwrite: bool = True):
        """Write a segmentation object to a .mat file.

        Parameters
        ----------
        segmentation_object: SegmentationExtractor
            The segmentation object to be written.
        save_path: str
            The location of the folder to save the dataset.mat file.
        overwrite: bool
            If True, overwrite the file if it already exists.

        Raises
        ------
        FileExistsError
            If the file already exists and overwrite is False.
        AssertionError
            If save_path is not a *.mat file.
        """
        warn(
            "The write_segmentation function is deprecated and will be removed on or after September 2025. ROIExtractors is no longer supporting write operations.",
            DeprecationWarning,
            stacklevel=2,
        )
        save_path = Path(save_path)
        assert save_path.suffix == ".mat", "'save_path' must be a *.mat file"
        if save_path.is_file():
            if not overwrite:
                raise FileExistsError("The specified path exists! Use overwrite=True to overwrite it.")
            else:
                save_path.unlink()

        folder_path = save_path.parent
        file_name = save_path.name
        if isinstance(segmentation_object, MultiSegmentationExtractor):
            segext_objs = segmentation_object.segmentations
            for plane_num, segext_obj in enumerate(segext_objs):
                save_path_plane = folder_path / f"Plane_{plane_num}" / file_name
                CnmfeSegmentationExtractor.write_segmentation(segext_obj, save_path_plane)
        if not folder_path.is_dir():
            folder_path.mkdir(parents=True)

        with h5py.File(save_path, "a") as f:
            # create base groups:
            _ = f.create_group("#refs#")
            main = f.create_group("cnmfeAnalysisOutput")
            # create datasets:   #
            main.create_dataset("extractedImages", data=segmentation_object.get_roi_image_masks().transpose(2, 0, 1))
            main.create_dataset("extractedSignals", data=segmentation_object.get_traces().T)
            time = main.create_group("time")
            if segmentation_object.get_sampling_frequency() is not None:
                time.create_dataset(
                    "totalTime",
                    (1, 1),
                    data=segmentation_object.get_num_frames() / segmentation_object.get_sampling_frequency(),
                )
            if getattr(segmentation_object, "_raw_movie_file_location", None):
                main.create_dataset(
                    "movieList",
                    data=[ord(alpha) for alpha in str(segmentation_object._raw_movie_file_location)],
                )
            if segmentation_object.get_traces(name="deconvolved") is not None:
                image_mask_csc = csc_matrix(segmentation_object.get_traces(name="deconvolved"))
                main.create_dataset("extractedPeaks/data", data=image_mask_csc.data)
                main.create_dataset("extractedPeaks/ir", data=image_mask_csc.indices)
                main.create_dataset("extractedPeaks/jc", data=image_mask_csc.indptr)
            if segmentation_object.get_image() is not None:
                main.create_dataset("Cn", data=segmentation_object.get_image())
            inputoptions = main.create_group("inputOptions")
            if segmentation_object.get_sampling_frequency() is not None:
                inputoptions.create_dataset("Fs", data=segmentation_object.get_sampling_frequency())

    def get_image_size(self):
        warnings.warn(
            "get_image_size is deprecated and will be removed on or after January 2026. "
            "Use get_frame_shape instead.",
            FutureWarning,
            stacklevel=2,
        )
        return self.get_frame_shape()

    def get_native_timestamps(
        self, start_sample: Optional[int] = None, end_sample: Optional[int] = None
    ) -> Optional[np.ndarray]:
        # CNMF-E segmentation data does not have native timestamps
        return None<|MERGE_RESOLUTION|>--- conflicted
+++ resolved
@@ -6,13 +6,8 @@
     A segmentation extractor for CNMF-E ROI segmentation method.
 """
 
-<<<<<<< HEAD
-=======
 from pathlib import Path
 from typing import Optional
->>>>>>> dceb36ae
-import warnings
-from pathlib import Path
 from warnings import warn
 
 import h5py
