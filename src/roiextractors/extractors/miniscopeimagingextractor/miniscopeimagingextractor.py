"""MiniscopeImagingExtractor class.

Classes
-------
MiniscopeImagingExtractor
    An ImagingExtractor for the Miniscope video (.avi) format.
"""

import json
import warnings
from datetime import datetime
from pathlib import Path

import numpy as np

from ...extraction_tools import DtypeType, PathType, get_package
from ...imagingextractor import ImagingExtractor
from ...multiimagingextractor import MultiImagingExtractor


def read_timestamps_from_csv_file(file_path: PathType) -> np.ndarray:
    """
    Retrieve the timestamps from a CSV file.

    Parameters
    ----------
    file_path : PathType
        Path to the CSV file containing the timestamps relative to the recording start.

    Returns
    -------
    timestamps
        The timestamps extracted from the CSV file.
    """
    import pandas as pd

    file_path = str(file_path)
    timestamps = pd.read_csv(file_path)["Time Stamp (ms)"].values.astype(float)
    timestamps /= 1000
    return timestamps


class MiniscopeImagingExtractor(MultiImagingExtractor):
    """
    Extractor for Miniscope calcium imaging data recorded with Miniscope-DAQ-QT-Software.

    This extractor consolidates multiple .avi video files from a Miniscope recording session
    into a single continuous dataset. It uses hardware-generated timestamps from timeStamps.csv
    for accurate timing information.

    The extractor works at the device folder level, where a typical Miniscope recording has
    the following structure:

    device_folder/ (e.g., "Miniscope", "HPC_miniscope1", "ACC_miniscope2")
    ├── 0.avi, 1.avi, 2.avi, ...    # Video files (FFV1 lossless codec)
    ├── timeStamps.csv               # Hardware-generated timestamps (required)
    ├── metaData.json                # Device configuration (optional, for reference)
    └── headOrientation.csv          # IMU data (optional)

    Key Features
    ------------
    - Automatically discovers and concatenates multiple .avi files from a recording
    - Calculates sampling frequency from hardware timestamps (timeStamps.csv)
    - Supports both folder-based and file-list initialization
    - Provides access to device and session metadata via static methods

    See Also
    --------
    MiniscopeMultiRecordingImagingExtractor : For multi-session recordings (Tye Lab format)
    """

    def __init__(
        self,
<<<<<<< HEAD
        folder_path: PathType | None = None,
        file_paths: list[PathType] | None = None,
        configuration_file_path: PathType | None = None,
        timestamps_path: PathType | None = None,
=======
        folder_path: Optional[PathType] = None,
        file_paths: Optional[list[PathType]] = None,
        configuration_file_path: Optional[PathType] = None,
        timestamps_path: Optional[PathType] = None,
        *,
        sampling_frequency: Optional[float] = None,
>>>>>>> 39aab35c
    ):
        """
        Initialize MiniscopeImagingExtractor.

        Parameters
        ----------
        folder_path : Optional[PathType], optional
            Path to the device folder containing the Miniscope recording files (.avi videos,
            metaData.json, and timeStamps.csv). This is the recommended way to initialize the
            extractor as it automatically discovers all necessary files.

            Note: This is the device-level folder (e.g., "HPC_miniscope1"), not the session
            folder (which may contain multiple device folders).
        file_paths : Optional[List[PathType]], optional
            List of .avi file paths to be processed. These files should be from the same
            recording session and will be concatenated in the order provided.
        configuration_file_path : Optional[PathType], optional
            **DEPRECATED**: This parameter is deprecated and will be removed in March 2026.
            **This parameter is no longer used and is ignored.**

            The device folder is now automatically inferred from file_paths. If provided,
            this parameter only triggers validation (checking if the file exists and is valid JSON),
            but has no functional effect on the extractor's behavior.

            Migration: Simply remove this parameter from your code. For example:
                # Old (deprecated):
                extractor = MiniscopeImagingExtractor(file_paths=files, configuration_file_path=config)
                # New (recommended):
                extractor = MiniscopeImagingExtractor(file_paths=files)

            If you need to read metaData.json files, use the private static methods:
            - MiniscopeImagingExtractor._read_device_folder_metadata(file_path)
            - MiniscopeImagingExtractor._read_session_folder_metadata(file_path)

            Deprecation rationale:
            - The metaData.json frameRate field is user-settable, not measured. The DAQ system
              attempts to achieve this rate but cannot guarantee it due to hardware limitations.
            - Analysis shows sampling frequency calculated from timeStamps.csv often differs from
              the configured frameRate, making metaData.json unreliable for timing information.
            - timeStamps.csv provides ground truth timing (hardware-generated, always produced by DAQ)
            - Requiring both file_paths and configuration_file_path is redundant when timestamps
              are available

            Default is None.
        timestamps_path : Optional[PathType], optional
            Path to the timeStamps.csv file containing timestamps relative to the recording start.
            If not provided, the extractor will look for a timeStamps.csv file in the same directory
            as the video files as a fallback. This file is required for accurate timing.
            Default is None.
        sampling_frequency : Optional[float], optional
            Explicit sampling frequency in Hz. If provided, this overrides the calculated value
            from timeStamps.csv. Only use this if you have a specific reason to override the
            measured sampling frequency (e.g., working with incomplete data).
            Default is None (calculate from timeStamps.csv).

        Examples
        --------
        >>> # Recommended: Folder-based initialization (auto-detects .avi files and timeStamps.csv)
        >>> folder_path = "/path/to/miniscope_folder"
        >>> extractor = MiniscopeImagingExtractor(folder_path=folder_path)

        >>> # Direct file specification (device folder inferred from file_paths)
        >>> file_paths = ["/path/to/device_folder/0.avi", "/path/to/device_folder/1.avi"]
        >>> extractor = MiniscopeImagingExtractor(file_paths=file_paths)

        >>> # With explicit timestamps path
        >>> timestamps_path = "/path/to/device_folder/timeStamps.csv"
        >>> extractor = MiniscopeImagingExtractor(file_paths=file_paths, timestamps_path=timestamps_path)

        >>> # Legacy usage with configuration_file_path (deprecated, triggers warning)
        >>> config_path = "/path/to/device_folder/metaData.json"
        >>> extractor = MiniscopeImagingExtractor(file_paths=file_paths, configuration_file_path=config_path)

        Notes
        -----
        For each video file, a _MiniscopeSingleVideoExtractor is created. These individual extractors
        are then combined into the MiniscopeImagingExtractor to handle the session's recordings
        as a unified, continuous dataset.
        """
        # Determine file paths and configuration file path based on folder_path or provided arguments
        if folder_path is not None:
            if file_paths is not None or configuration_file_path is not None:
                raise ValueError(
                    "When folder_path is provided, file_paths and configuration_file_path cannot be specified. "
                    "Use either folder_path alone or provide file_paths with configuration_file_path."
                )

            file_paths, configuration_file_path, timestamps_path = self._get_miniscope_files_from_direct_folder(
                folder_path
            )
        else:
            if file_paths is None:
                raise ValueError("When folder_path is not provided, file_paths must be specified.")

            # Emit deprecation warning if configuration_file_path is provided
            if configuration_file_path is not None:
                warnings.warn(
                    "The 'configuration_file_path' parameter is deprecated and will be removed in March 2026. "
                    "The device folder is now automatically inferred from file_paths. "
                    "To silence this warning, remove the configuration_file_path parameter from your code.",
                    FutureWarning,
                    stacklevel=2,
                )

        # Validate input files
        self.validate_miniscope_files(file_paths, timestamps_path)

        # Determine timestamps path
        # If not provided, look for timeStamps.csv in the same folder as the video files
        if timestamps_path is not None:
            self._timestamps_path = Path(timestamps_path)
        else:
            # Infer device folder from file_paths (all .avi files are in the same folder)
            device_folder = Path(file_paths[0]).parent
            self._timestamps_path = device_folder / "timeStamps.csv"

        # Determine sampling frequency with priority order:
        # 1. Explicit sampling_frequency parameter (user override)
        # 2. Calculated from timeStamps.csv (measured ground truth)
        # 3. Error if timeStamps.csv is missing
        if sampling_frequency is not None:
            # User explicitly provided - use it
            self._sampling_frequency = float(sampling_frequency)

            # Still validate timestamps exist (for completeness checking)
            if not self._timestamps_path.exists():
                warnings.warn(
                    f"timeStamps.csv not found at {self._timestamps_path}. "
                    f"Using user-provided sampling_frequency={sampling_frequency} Hz. "
                    f"Note: Miniscope recordings should always include timeStamps.csv."
                )
        elif self._timestamps_path.exists():
            # Calculate from timestamps (preferred path)
            self._sampling_frequency = self._calculate_sampling_frequency_from_timestamps(
                self._timestamps_path, num_samples=10_000
            )
        else:
            # Missing timestamps - fail with helpful message
            raise FileNotFoundError(
                f"timeStamps.csv not found at {self._timestamps_path}. "
                f"This file is required for accurate timing and should be automatically "
                f"generated by Miniscope-DAQ-QT-Software. Possible causes:\n"
                f"  - Incomplete recording\n"
                f"  - Files copied without timeStamps.csv\n"
                f"  - Non-standard data acquisition setup\n\n"
                f"If you have a specific reason to proceed without timestamps, "
                f"you can provide the sampling_frequency parameter explicitly:\n"
                f"  MiniscopeImagingExtractor(..., sampling_frequency=30.0)"
            )

        # Create individual extractors for each video file
        imaging_extractors = []
        for file_path in file_paths:
            extractor = _MiniscopeSingleVideoExtractor(file_path=file_path)
            extractor._sampling_frequency = self._sampling_frequency
            imaging_extractors.append(extractor)

        super().__init__(imaging_extractors=imaging_extractors)

    def _calculate_sampling_frequency_from_timestamps(
        self, timestamps_file_path: PathType, num_samples: int = 10_000
    ) -> float:
        """
        Calculate sampling frequency from timeStamps.csv.

        Parameters
        ----------
        timestamps_file_path : PathType
            Path to timeStamps.csv file
        num_samples : int
            Number of samples to read for calculation (default: 10_000).
            Reading fewer samples makes this fast (~50ms) while still accurate.

        Returns
        -------
        float
            Measured sampling frequency in Hz

        Notes
        -----
        - Reads only first `num_samples` rows for speed
        - Removes outliers (>3 std dev) to handle dropped frames
        - Expected precision: ±2-5% due to USB/OS jitter
        """
        import pandas as pd

        # Read only first N samples (fast)
        df = pd.read_csv(timestamps_file_path, nrows=num_samples)
        timestamps_ms = df["Time Stamp (ms)"].values
        timestamps_s = timestamps_ms / 1000.0

        if len(timestamps_s) < 2:
            raise ValueError(
                f"timeStamps.csv has insufficient data: only {len(timestamps_s)} frames. "
                f"Need at least 2 frames to calculate sampling frequency."
            )

        # Calculate intervals
        intervals = np.diff(timestamps_s)

        # Remove outliers (e.g., dropped frames, buffer overruns)
        mean_interval = np.mean(intervals)
        std_interval = np.std(intervals)
        valid_intervals = intervals[np.abs(intervals - mean_interval) < 3 * std_interval]

        if len(valid_intervals) == 0:
            raise ValueError(
                f"Could not calculate sampling frequency from {timestamps_file_path}: "
                f"all intervals appear to be outliers. The recording may be corrupted."
            )

        # Calculate sampling frequency
        mean_interval_clean = np.mean(valid_intervals)
        sampling_frequency = 1.0 / mean_interval_clean

        return sampling_frequency

    @staticmethod
    def _get_miniscope_files_from_direct_folder(
        folder_path: PathType,
    ) -> tuple[list[PathType], PathType, PathType | None]:
        """
        Retrieve Miniscope files from a folder containing .avi files directly.

        This function handles cases where .avi files and metaData.json are located
        directly in the specified folder without subfolders.

        Expected folder structure:
        ```
        device_folder_path/
        ├── 0.avi
        ├── 1.avi
        ├── 2.avi
        ├── metaData.json
        ├── timeStamps.csv
        └── headOrientation.csv
        ```

        Parameters
        ----------
        folder_path : PathType
            Path to the folder containing .avi files and metaData.json directly.

        Returns
        -------
        Tuple[List[PathType], PathType, Optional[PathType]]
            A tuple containing:
            - List of .avi file paths sorted naturally
            - Path to the configuration file (metaData.json)
            - Path to the timestamps file (timeStamps.csv), if it exists
            or None if it does not exist.

        Raises
        ------
        AssertionError
            If no .avi files or configuration files are found.
        ValueError
            If the file lists are empty or contain invalid file types.
        Warning
            If the timestamps file is not found, timestamps will be set to None.
        """
        natsort = get_package(package_name="natsort", installation_instructions="pip install natsort")

        folder_path = Path(folder_path)

        miniscope_avi_file_paths = natsort.natsorted(list(folder_path.glob("*.avi")))
        miniscope_config_files = natsort.natsorted(list(folder_path.glob("metaData.json")))
        miniscope_timestamps_files = natsort.natsorted(list(folder_path.glob("timeStamps.csv")))

        assert miniscope_avi_file_paths, f"No .avi files found in direct folder structure at '{folder_path}'"
        # check that the list of file paths follow the expected naming convention (0.avi, 1.avi, 2.avi, ...)
        for i, file_path in enumerate(miniscope_avi_file_paths):
            expected_file_name = f"{i}.avi"
            if file_path.name != expected_file_name:
                raise ValueError(
                    f"Unexpected file name '{file_path.name}'. Expected '{expected_file_name}'. "
                    "Ensure .avi files are named sequentially starting from 0 (e.g., 0.avi, 1.avi, 2.avi, ...)."
                )

        # check that the configuration file exists and is unique
        assert miniscope_config_files, f"No configuration file found at '{folder_path}', expected 'metaData.json'"
        assert len(miniscope_config_files) == 1, f"Multiple configuration files found at '{folder_path}'"

        # timestamps file is optional
        if miniscope_timestamps_files:
            assert (
                len(miniscope_timestamps_files) == 1
            ), f"Multiple timestamps files found at '{folder_path}', expected only one 'timeStamps.csv'"
            timestamps_path = miniscope_timestamps_files[0]
        else:
            timestamps_path = None

        return miniscope_avi_file_paths, miniscope_config_files[0], timestamps_path

    @staticmethod
<<<<<<< HEAD
    def validate_miniscope_files(
        file_paths: list[PathType], configuration_file_path: PathType, timestamps_path: PathType | None = None
    ) -> None:
=======
    def validate_miniscope_files(file_paths: list[PathType], timestamps_path: Optional[PathType] = None) -> None:
>>>>>>> 39aab35c
        """
        Validate that the provided Miniscope files exist and are accessible.

        Parameters
        ----------
        file_paths : List[PathType]
            List of .avi file paths to validate.
        timestamps_path : Optional[PathType], optional
            Path to the timestamps file to validate, by default None.

        Raises
        ------
        FileNotFoundError
            If any of the specified files do not exist.
        ValueError
            If the file lists are empty or contain invalid file types.

        Notes
        -----
        Only the .avi files are strictly required. The timestamps file is optional.
        """
        if not file_paths:
            raise ValueError("file_paths cannot be empty.")

        for file_path in file_paths:
            file_path = Path(file_path)
            if not file_path.exists():
                raise FileNotFoundError(f"Video file not found: {file_path}")
            if not file_path.suffix == ".avi":
                raise ValueError(f"Video files must be .avi files, got: {file_path}")

        if timestamps_path is not None:
            timestamps_path = Path(timestamps_path)
            if not timestamps_path.exists():
                raise FileNotFoundError(f"Timestamps file not found: {timestamps_path}")
            if not timestamps_path.suffix == ".csv":
                raise ValueError(f"Timestamps file must be a .csv file, got: {timestamps_path}")

    @staticmethod
    def load_miniscope_config(configuration_file_path: PathType) -> dict:
        """
        Load and parse the Miniscope configuration file.

        This is a generic method that can read any metaData.json file (session or device level).
        For more explicit metadata reading with specialized documentation, consider using:
        - _read_session_folder_metadata() for session-level metadata
        - _read_device_folder_metadata() for device-level metadata

        Parameters
        ----------
        configuration_file_path : PathType
            Path to the metaData.json configuration file.

        Returns
        -------
        dict
            Parsed configuration data from the JSON file.

        Raises
        ------
        FileNotFoundError
            If the configuration file does not exist.
        json.JSONDecodeError
            If the configuration file is not valid JSON.
        """
        configuration_file_path = Path(configuration_file_path)

        if not configuration_file_path.exists():
            raise FileNotFoundError(f"Configuration file not found: {configuration_file_path}")

        try:
            with open(configuration_file_path, "r") as f:
                return json.load(f)
        except json.JSONDecodeError as e:
            raise json.JSONDecodeError(
                f"Invalid JSON in configuration file {configuration_file_path}: {e}", e.doc, e.pos
            )

    @staticmethod
    def _read_device_folder_metadata(metadata_file_path: PathType) -> dict:
        """
        Read device-level metaData.json containing Miniscope hardware configuration.

        The Miniscope-DAQ-QT-Software creates two levels of metaData.json files:
        1. Session-level: Contains experiment/animal info and recording start time
        2. Device-level: Contains hardware settings for each Miniscope/camera

        This method reads the DEVICE-level metadata.

        File Location
        -------------
        Device metadata is located in each device's subfolder:
        ```
        session_folder/
        ├── metaData.json                    # Session-level (use read_session_folder_metadata)
        ├── HPC_miniscope1/                  # Device folder
        │   ├── metaData.json               # Device-level (this method)
        │   ├── timeStamps.csv
        │   └── 0.avi, 1.avi, ...
        └── ACC_miniscope2/                  # Another device
            ├── metaData.json               # Device-level (this method)
            └── ...
        ```

        Device Metadata Contents
        ------------------------
        {
            "deviceType": "Miniscope_V4_BNO",       # Hardware version
            "deviceName": "HPC_miniscope1",         # User-assigned name
            "deviceID": 1,                          # Numeric ID
            "frameRate": "30FPS",                   # Configured frame rate
            "compression": "FFV1",                  # Video codec
            "framesPerFile": 1000,                  # Frames per AVI file
            "gain": "Medium",                       # Sensor gain setting
            "ewl": 70,                              # Excitation wavelength
            "led0": 24,                             # LED power (0-100)
            "ROI": {                                # Region of interest (optional)
                "height": 608,
                "width": 608,
                "leftEdge": 0,
                "topEdge": 0
            }
        }

        Parameters
        ----------
        metadata_file_path : PathType
            Path to the device metaData.json file
            (e.g., "session_folder/HPC_miniscope1/metaData.json")

        Returns
        -------
        dict
            Device metadata containing hardware configuration and acquisition parameters.
            Fields include:
            - deviceType: Hardware version (e.g., "Miniscope_V4_BNO", "Miniscope_V3")
            - deviceName: User-assigned device name
            - deviceID: Numeric device identifier
            - frameRate: Configured frame rate (NOTE: may not match actual rate)
            - compression: Video compression codec
            - framesPerFile: Number of frames per video file
            - gain: Sensor gain setting
            - ewl: Excitation wavelength (electrowetting lens position)
            - led0: LED power setting
            - ROI: Region of interest settings (if used)

        Raises
        ------
        FileNotFoundError
            If metaData.json file is not found

        Examples
        --------
        >>> metadata = MiniscopeImagingExtractor.read_device_folder_metadata(
        ...     "path/to/session/HPC_miniscope1/metaData.json"
        ... )
        >>> print(f"Device: {metadata['deviceType']}")
        Device: Miniscope_V4_BNO
        >>> print(f"Gain: {metadata['gain']}, LED: {metadata['led0']}")
        Gain: Medium, LED: 24

        Notes
        -----
        - The frameRate field is user-configured and may not reflect the actual
            acquisition rate. Use timeStamps.csv for ground truth timing.
        - Acquisition parameters (gain, ewl, led0) are captured at recording start
            and may have been adjusted during the session.

        See Also
        --------
        read_session_folder_metadata : Read session-level metadata
        """
        metadata_file_path = Path(metadata_file_path)

        if not metadata_file_path.exists():
            raise FileNotFoundError(f"Device metadata file not found: {metadata_file_path}")

        with open(metadata_file_path, "r") as f:
            return json.load(f)

    @staticmethod
    def _read_session_folder_metadata(metadata_file_path: PathType) -> dict:
        """
        Read session-level metaData.json containing experiment and recording information.

        The Miniscope-DAQ-QT-Software creates two levels of metaData.json files:
        1. Session-level: Contains experiment/animal info and recording start time (this method)
        2. Device-level: Contains hardware settings for each Miniscope/camera

        This method reads the SESSION-level metadata.

        File Location
        -------------
        Session metadata is located in the recording session's root folder:
        ```
        session_folder/                      # Recording session
        ├── metaData.json                   # Session-level (this method)
        ├── notes.csv                       # User notes with timestamps
        ├── HPC_miniscope1/                 # Device folder
        │   ├── metaData.json              # Device-level (use read_device_folder_metadata)
        │   └── ...
        └── ACC_miniscope2/                 # Another device folder
            └── ...
        ```

        Session Metadata Contents
        -------------------------
        {
            "researcherName": "researcher_name",    # Researcher identifier
            "animalName": "animal_name",            # Subject identifier
            "experimentName": "experiment_name",    # Experiment identifier
            "baseDirectory": "D:/path/to/session",  # Full path to session
            "recordingStartTime": {                 # Timestamp when recording started
                "year": 2025,
                "month": 6,
                "day": 12,
                "hour": 15,
                "minute": 26,
                "second": 31,
                "msec": 176,
                "msecSinceEpoch": 1749756391176     # Unix timestamp in milliseconds
            },
            "miniscopes": [                         # List of Miniscope device names
                "HPC_miniscope1",
                "ACC_miniscope2"
            ],
            "cameras": [                            # List of behavior camera names
                "BehavCam_1"
            ],
            "framesPerFile": 1000                   # Default frames per video file
        }

        Parameters
        ----------
        metadata_file_path : PathType
            Path to the session metaData.json file
            (e.g., "path/to/2025_06_12/15_26_31/metaData.json")

        Returns
        -------
        dict
            Session metadata containing experiment information and recording details.
            Fields include:
            - researcherName: Researcher identifier
            - animalName: Subject/animal identifier
            - experimentName: Experiment identifier
            - baseDirectory: Original recording path
            - recordingStartTime: Recording start timestamp (dict with year, month, day, etc.)
            - miniscopes: List of Miniscope device names in this session
            - cameras: List of behavior camera names in this session
            - framesPerFile: Default frames per video file

        Raises
        ------
        FileNotFoundError
            If metaData.json file is not found

        Examples
        --------
        >>> metadata = MiniscopeImagingExtractor.read_session_folder_metadata(
        ...     "path/to/2025_06_12/15_26_31/metaData.json"
        ... )
        >>> print(f"Experiment: {metadata['experimentName']}")
        Experiment: experiment_name
        >>> print(f"Devices: {', '.join(metadata['miniscopes'])}")
        Devices: HPC_miniscope1, ACC_miniscope2
        >>> start_time = metadata['recordingStartTime']
        >>> print(f"Started: {start_time['year']}-{start_time['month']}-{start_time['day']}")
        Started: 2025-6-12

        Notes
        -----
        - The recordingStartTime is when the DAQ software started recording,
            not when individual frames were captured (use timeStamps.csv for that)
        - Device lists (miniscopes, cameras) reflect what was configured,
            not necessarily what has complete data

        See Also
        --------
        read_device_folder_metadata : Read device-level metadata
        """
        metadata_file_path = Path(metadata_file_path)

        if not metadata_file_path.exists():
            raise FileNotFoundError(f"Session metadata file not found: {metadata_file_path}")

        with open(metadata_file_path, "r") as f:
            return json.load(f)

    def get_native_timestamps(
        self, start_sample: int | None = None, end_sample: int | None = None
    ) -> np.ndarray | None:

        if self._timestamps_path is None:
            warnings.warn("Timestamps file not provided or not found. Returning None for timestamps.")
            return None

        # Set defaults
        if start_sample is None:
            start_sample = 0
        if end_sample is None:
            end_sample = self.get_num_samples()
        # Read timestamps from CSV file
        native_timestamps = read_timestamps_from_csv_file(self._timestamps_path)

        return native_timestamps[start_sample:end_sample]

    def has_time_vector(self) -> bool:
        """Detect if the ImagingExtractor has a time vector set or not.

        Notes
        -----
        Miniscope recordings should always have native timestamps from timeStamps.csv.
        This method overrides the parent implementation to ensure timestamps are properly
        loaded and returned, as Miniscope data is fundamentally time-based with
        hardware-generated timestamps that provide ground truth timing.

        Returns
        -------
        has_times: bool
            True if the ImagingExtractor has a time vector set, otherwise False.
        """
        if self._times is None:
            self._times = self.get_native_timestamps()
        return self._times is not None

    @staticmethod
    def _get_session_start_time(miniscope_folder_path) -> Optional[datetime]:
        from .miniscope_utils import get_recording_start_time

        try:
            session_start_time = get_recording_start_time(file_path=Path(miniscope_folder_path) / "metaData.json")
            return session_start_time
        except (FileNotFoundError, KeyError, json.JSONDecodeError) as e:
            warnings.warn(f"Could not retrieve session start time for folder {miniscope_folder_path}: \n {e}")
            return None


# Temporary renaming to keep backwards compatibility
class MiniscopeMultiRecordingImagingExtractor(MiniscopeImagingExtractor):
    """
    MiniscopeMultiRecordingImagingExtractor processes multiple separate Miniscope recordings within the same session.

    This extractor consolidates the recordings as a single continuous dataset.

    Parameters
    ----------
        folder_path : PathType
            The folder path containing the Miniscope video (.avi) files and the metaData.json configuration file.
        miniscope_device_name : str, optional
            The name of the Miniscope device subfolder. Default is "Miniscope".

    Notes
    -----
    This extractor is designed to handle the Tye Lab format, where multiple recordings
    are organized in timestamp subfolders, each containing a Miniscope subfolder.
    The expected folder structure is as follows:
    ```
    parent_folder/
    ├── 15_03_28/  (timestamp folder)
    │   ├── Miniscope/  (miniscope_device_name folder)
    │   │   ├── 0.avi
    │   │   ├── 1.avi
    │   │   └── metaData.json
    │   ├── BehavCam_2/
    │   └── metaData.json
    ├── 15_06_28/  (timestamp folder)
    │   ├── Miniscope/ (miniscope_device_name folder)
    │   │   ├── 0.avi
    │   │   └── metaData.json
    │   └── BehavCam_2/
    └── 15_12_28/  (timestamp folder)
        └── Miniscope/ (miniscope_device_name folder)
            ├── 0.avi
            └── metaData.json
    ```
    This extractor will automatically find all the .avi files and the metaData.json configuration file
    within the specified folder and its subfolders, and create a _MiniscopeSingleVideoExtractor for each .avi file.
    The individual extractors are then combined into the MiniscopeMultiRecordingImagingExtractor to handle
    the session's recordings as a unified, continuous dataset.
    """

    extractor_name = "MiniscopeMultiRecordingImagingExtractor"

    def __init__(self, folder_path: PathType, miniscope_device_name: str = "Miniscope"):
        """Create a MiniscopeMultiRecordingImagingExtractor instance from folder_path."""
        # Get file paths and configuration file path

        self.miniscope_device_name = miniscope_device_name
        self.folder_path = Path(folder_path)

        file_paths, configuration_file_path = self._get_miniscope_files_from_multi_recordings_subfolders(
            folder_path, miniscope_device_name
        )

        super().__init__(file_paths=file_paths, configuration_file_path=configuration_file_path)

    @staticmethod
    def _get_miniscope_files_from_multi_recordings_subfolders(
        folder_path: PathType, miniscope_device_name: str = "Miniscope"
    ) -> tuple[list[PathType], PathType]:
        """
        Retrieve Miniscope files from a multi-session folder structure.

        This function handles the Tye Lab format where multiple recordings
        are organized in timestamp subfolders, each containing a Miniscope subfolder.

        Expected folder structure:
        ```
        parent_folder/
        ├── 15_03_28/  (timestamp folder)
        │   ├── Miniscope/
        │   │   ├── 0.avi
        │   │   ├── 1.avi
        │   │   └── metaData.json
        │   ├── BehavCam_2/
        │   └── metaData.json
        ├── 15_06_28/  (timestamp folder)
        │   ├── Miniscope/
        │   │   ├── 0.avi
        │   │   └── metaData.json
        │   └── BehavCam_2/
        └── 15_12_28/  (timestamp folder)
            └── Miniscope/
                ├── 0.avi
                └── metaData.json
        ```

        Parameters
        ----------
        folder_path : PathType
            Path to the parent folder containing timestamp subfolders.
        miniscopeDeviceName : str, optional
            Name of the Miniscope device subfolder. Defaults to "Miniscope".

        Returns
        -------
        Tuple[List[PathType], PathType]
            A tuple containing:
            - List of .avi file paths sorted naturally
            - Path to the first configuration file found (metaData.json)

        Raises
        ------
        AssertionError
            If no .avi files or configuration files are found.
        """
        from pathlib import Path

        from ...extraction_tools import get_package

        natsort = get_package(package_name="natsort", installation_instructions="pip install natsort")

        folder_path = Path(folder_path)
        configuration_file_name = "metaData.json"

        miniscope_avi_file_paths = natsort.natsorted(list(folder_path.glob(f"*/{miniscope_device_name}/*.avi")))
        miniscope_config_files = natsort.natsorted(
            list(folder_path.glob(f"*/{miniscope_device_name}/{configuration_file_name}"))
        )

        assert miniscope_avi_file_paths, f"No Miniscope .avi files found at '{folder_path}'"
        assert miniscope_config_files, f"No Miniscope configuration files found at '{folder_path}'"

        return miniscope_avi_file_paths, miniscope_config_files[0]

    def get_native_timestamps(
        self, start_sample: int | None = None, end_sample: int | None = None
    ) -> np.ndarray | None:
        """
        Retrieve timestamps for multiple recordings in a multi-recordings folder structure.

        Returns
        -------
        np.ndarray | None
            An array of floats representing the timestamps for the recordings.

        Raises
        ------
        AssertionError
            If no time files are found.
        """
        from .miniscope_utils import get_recording_start_times_for_multi_recordings

        natsort = get_package(package_name="natsort", installation_instructions="pip install natsort")

        time_file_name = "timeStamps.csv"

        timestamps_file_paths = natsort.natsorted(
            list(self.folder_path.glob(f"*/{self.miniscope_device_name}/{time_file_name}"))
        )

        assert timestamps_file_paths, f"No time files found at '{self.folder_path}'"

        recording_start_times = get_recording_start_times_for_multi_recordings(folder_path=self.folder_path)
        timestamps = []
        for file_ind, file_path in enumerate(timestamps_file_paths):
            timestamps_per_file = read_timestamps_from_csv_file(file_path=file_path)
            if recording_start_times:
                offset = (recording_start_times[file_ind] - recording_start_times[0]).total_seconds()
                timestamps_per_file += offset

            timestamps.extend(timestamps_per_file)

        # Set defaults
        if start_sample is None:
            start_sample = 0
        if end_sample is None:
            end_sample = self.get_num_samples()

        return np.array(timestamps)[start_sample:end_sample]


class _MiniscopeSingleVideoExtractor(ImagingExtractor):
    """An auxiliary extractor to get data from a single Miniscope video (.avi) file.

    This format consists of a single video (.avi)
    Multiple _MiniscopeSingleVideoExtractor are combined by downstream extractors to extract the data
    """

    extractor_name = "_MiniscopeSingleVideo"

    def __init__(self, file_path: PathType):
        """Create a _MiniscopeSingleVideoExtractor instance from a file path.

        Parameters
        ----------
        file_path: PathType
            The file path to the Miniscope video (.avi) file.
        """
        from neuroconv.datainterfaces.behavior.video.video_utils import (
            VideoCaptureContext,
        )

        self._video_capture = VideoCaptureContext
        self._cv2 = get_package(package_name="cv2", installation_instructions="pip install opencv-python-headless")
        self.file_path = file_path
        super().__init__()

        with self._video_capture(file_path=str(file_path)) as video_obj:
            self._num_samples = video_obj.get_video_frame_count()
            self._image_size = video_obj.get_frame_shape()
            self._dtype = video_obj.get_video_frame_dtype()

        self._sampling_frequency = None

    def get_num_samples(self) -> int:
        return self._num_samples

    def get_num_frames(self) -> int:
        """Get the number of frames in the video.

        Returns
        -------
        num_frames: int
            Number of frames in the video.

        Deprecated
        ----------
        This method will be removed in or after September 2025.
        Use get_num_samples() instead.
        """
        warnings.warn(
            "get_num_frames() is deprecated and will be removed in or after September 2025. "
            "Use get_num_samples() instead.",
            DeprecationWarning,
            stacklevel=2,
        )
        return self.get_num_samples()

    def get_image_shape(self) -> tuple[int, int]:
        """Get the shape of the video frame (num_rows, num_columns).

        Returns
        -------
        image_shape: tuple
            Shape of the video frame (num_rows, num_columns).
        """
        return self._image_size[:-1]

    def get_image_size(self) -> tuple[int, int]:
        warnings.warn(
            "get_image_size() is deprecated and will be removed in or after September 2025. "
            "Use get_image_shape() instead for consistent behavior across all extractors.",
            DeprecationWarning,
            stacklevel=2,
        )
        return self._image_size[:-1]

    def get_sampling_frequency(self):
        return self._sampling_frequency

    def get_dtype(self) -> DtypeType:
        return self._dtype

    def get_channel_names(self) -> list[str]:
        return ["OpticalChannel"]

    def get_series(self, start_sample: int | None = None, end_sample: int | None = None) -> np.ndarray:
        end_sample = end_sample or self.get_num_samples()
        start_sample = start_sample or 0

        series = np.empty(shape=(end_sample - start_sample, *self.get_sample_shape()), dtype=self.get_dtype())
        with self._video_capture(file_path=str(self.file_path)) as video_obj:
            # Set the starting frame position
            video_obj.current_frame = start_sample
            for frame_number in range(end_sample - start_sample):
                frame = next(video_obj)
                series[frame_number] = self._cv2.cvtColor(frame, self._cv2.COLOR_RGB2GRAY)

        return series

    def get_video(
        self, start_frame: int | None = None, end_frame: int | None = None, channel: int | None = 0
    ) -> np.ndarray:
        """Get the video frames.

        Parameters
        ----------
        start_frame: int, optional
            Start frame index (inclusive).
        end_frame: int, optional
            End frame index (exclusive).
        channel: int, optional
            Channel index.

        Returns
        -------
        video: numpy.ndarray
            The video frames.

        Notes
        -----
        The grayscale conversion is based on minian
        https://github.com/denisecailab/minian/blob/f64c456ca027200e19cf40a80f0596106918fd09/minian/utilities.py#LL272C12-L272C12

        Deprecated
        ----------
        This method will be removed in or after September 2025.
        Use get_series() instead.
        """
        warnings.warn(
            "get_video() is deprecated and will be removed in or after September 2025. " "Use get_series() instead.",
            DeprecationWarning,
            stacklevel=2,
        )
        if channel != 0:
            raise NotImplementedError(
                f"The {self.extractor_name}Extractor does not currently support multiple color channels."
            )

        return self.get_series(start_sample=start_frame, end_sample=end_frame)

    def get_native_timestamps(
        self, start_sample: int | None = None, end_sample: int | None = None
    ) -> np.ndarray | None:
        return None<|MERGE_RESOLUTION|>--- conflicted
+++ resolved
@@ -71,19 +71,12 @@
 
     def __init__(
         self,
-<<<<<<< HEAD
-        folder_path: PathType | None = None,
-        file_paths: list[PathType] | None = None,
-        configuration_file_path: PathType | None = None,
-        timestamps_path: PathType | None = None,
-=======
         folder_path: Optional[PathType] = None,
         file_paths: Optional[list[PathType]] = None,
         configuration_file_path: Optional[PathType] = None,
         timestamps_path: Optional[PathType] = None,
         *,
         sampling_frequency: Optional[float] = None,
->>>>>>> 39aab35c
     ):
         """
         Initialize MiniscopeImagingExtractor.
@@ -379,13 +372,7 @@
         return miniscope_avi_file_paths, miniscope_config_files[0], timestamps_path
 
     @staticmethod
-<<<<<<< HEAD
-    def validate_miniscope_files(
-        file_paths: list[PathType], configuration_file_path: PathType, timestamps_path: PathType | None = None
-    ) -> None:
-=======
     def validate_miniscope_files(file_paths: list[PathType], timestamps_path: Optional[PathType] = None) -> None:
->>>>>>> 39aab35c
         """
         Validate that the provided Miniscope files exist and are accessible.
 
