--- conflicted
+++ resolved
@@ -53,13 +53,8 @@
     as a unified, continuous dataset.
     """
 
-<<<<<<< HEAD
     def __init__(self, file_paths: List[PathType], configuration_file_path: PathType):
         """Create a MiniscopeImagingExtractor instance from file paths."""
-=======
-    extractor_name = "MiniscopeMultiRecordingImagingExtractor"
-    mode = "folder"
->>>>>>> 856d23c8
 
         # Validate input files
         validate_miniscope_files(file_paths, configuration_file_path)
