import json
import re
from pathlib import Path
from typing import Optional, Tuple, List

import numpy as np

from ...imagingextractor import ImagingExtractor
from ...multiimagingextractor import MultiImagingExtractor
from ...extraction_tools import PathType, DtypeType, get_package


class MiniscopeImagingExtractor(MultiImagingExtractor):
    extractor_name = "MiniscopeImaging"
    is_writable = True
    mode = "folder"

    def __init__(self, folder_path: PathType):
        """
        The imaging extractor for the Miniscope video (.avi) format.
        This format consists of video (.avi) file(s) and configuration files (.json).


        Parameters
        ----------
        folder_path: PathType
           The folder path that contains the Miniscope data.
        """
        natsort = get_package(package_name="natsort", installation_instructions="pip install natsort")

        self.folder_path = Path(folder_path)

        configuration_file_name = "metaData.json"
        miniscope_avi_file_paths = natsort.natsorted(list(self.folder_path.glob("*/Miniscope/*.avi")))
        assert miniscope_avi_file_paths, f"The Miniscope movies (.avi files) are missing from '{self.folder_path}'."
<<<<<<< HEAD
        miniscope_config_files = natsort.natsorted(list(self.folder_path.glob(f"*/Miniscope/{configuration_file_name}")))
        assert miniscope_config_files, f"The configuration files ({configuration_file_name} files) are missing from '{self.folder_path}'."
=======
        miniscope_config_files = natsorted(list(self.folder_path.glob(f"*/Miniscope/{configuration_file_name}")))
        assert (
            miniscope_config_files
        ), f"The configuration files ({configuration_file_name} files) are missing from '{self.folder_path}'."
>>>>>>> 54380bdb

        # Set the sampling frequency from the configuration file
        with open(miniscope_config_files[0], newline="") as f:
            self._miniscope_config = json.loads(f.read())
        self._sampling_frequency = float(re.search(r"\d+", self._miniscope_config["frameRate"]).group())

        imaging_extractors = []
        for file_path in miniscope_avi_file_paths:
            extractor = _MiniscopeImagingExtractor(file_path=file_path)
            extractor._sampling_frequency = self._sampling_frequency
            imaging_extractors.append(extractor)

        super().__init__(imaging_extractors=imaging_extractors)


class _MiniscopeImagingExtractor(ImagingExtractor):
    extractor_name = "_MiniscopeImaging"

    def __init__(self, file_path: PathType):
        from neuroconv.datainterfaces.behavior.video.video_utils import VideoCaptureContext
        self._video_capture = VideoCaptureContext
        self._cv2 = get_package(package_name="cv2", installation_instructions="pip install opencv-python-headless")
        self.file_path = file_path
        super().__init__()

        with self._video_capture(file_path=str(file_path)) as video_obj:
            self._num_frames = video_obj.get_video_frame_count()
            self._image_size = video_obj.get_frame_shape()
            self._dtype = video_obj.get_video_frame_dtype()

        self._sampling_frequency = None

    def get_num_frames(self) -> int:
        return self._num_frames

    def get_num_channels(self) -> int:
        return 1

    def get_image_size(self) -> Tuple[int, int]:
        return self._image_size[:-1]

    def get_sampling_frequency(self):
        return self._sampling_frequency

    def get_dtype(self) -> DtypeType:
        return self._dtype

    def get_channel_names(self) -> List[str]:
        return ["OpticalChannel"]

    def get_video(
        self, start_frame: Optional[int] = None, end_frame: Optional[int] = None, channel: int = 0
    ) -> np.ndarray:
        """
        The grayscale conversion is based on minian
        https://github.com/denisecailab/minian/blob/f64c456ca027200e19cf40a80f0596106918fd09/minian/utilities.py#LL272C12-L272C12
        """
        if channel != 0:
            raise NotImplementedError(
                f"The {self.extractor_name}Extractor does not currently support multiple color channels."
            )

        end_frame = end_frame or self.get_num_frames()
        start_frame = start_frame or 0

        video = np.empty(shape=(end_frame - start_frame, *self.get_image_size()))
        with self._video_capture(file_path=str(self.file_path)) as video_obj:
            # Set the starting frame position
            video_obj.current_frame = start_frame
            for frame_number in range(end_frame - start_frame):
                frame = next(video_obj)
                video[frame_number] = self._cv2.cvtColor(frame, self._cv2.COLOR_RGB2GRAY)

        return video<|MERGE_RESOLUTION|>--- conflicted
+++ resolved
@@ -33,15 +33,10 @@
         configuration_file_name = "metaData.json"
         miniscope_avi_file_paths = natsort.natsorted(list(self.folder_path.glob("*/Miniscope/*.avi")))
         assert miniscope_avi_file_paths, f"The Miniscope movies (.avi files) are missing from '{self.folder_path}'."
-<<<<<<< HEAD
         miniscope_config_files = natsort.natsorted(list(self.folder_path.glob(f"*/Miniscope/{configuration_file_name}")))
-        assert miniscope_config_files, f"The configuration files ({configuration_file_name} files) are missing from '{self.folder_path}'."
-=======
-        miniscope_config_files = natsorted(list(self.folder_path.glob(f"*/Miniscope/{configuration_file_name}")))
         assert (
             miniscope_config_files
         ), f"The configuration files ({configuration_file_name} files) are missing from '{self.folder_path}'."
->>>>>>> 54380bdb
 
         # Set the sampling frequency from the configuration file
         with open(miniscope_config_files[0], newline="") as f:
