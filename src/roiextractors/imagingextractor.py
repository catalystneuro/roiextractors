"""Base class definitions for all ImagingExtractors."""
from abc import ABC, abstractmethod
from typing import Union, Optional, Tuple
from copy import deepcopy

import numpy as np

from .extraction_tools import ArrayType, PathType, DtypeType, FloatType


class ImagingExtractor(ABC):
    """Abstract class that contains all the meta-data and input data from the imaging data."""

<<<<<<< HEAD
    def __init__(self) -> None:
        BaseExtractor.__init__(self)
        self._memmapped = False
=======
    def __init__(self, *args, **kwargs) -> None:
        self._args = args
        self._kwargs = kwargs
        self._times = None
>>>>>>> ad31939d

    @abstractmethod
    def get_image_size(self) -> Tuple[int, int]:
        pass

    @abstractmethod
    def get_num_frames(self) -> int:
        pass

    @abstractmethod
    def get_sampling_frequency(self) -> float:
        pass

    @abstractmethod
    def get_channel_names(self) -> list:
        """List of  channels in the recoding.

        Returns
        -------
        channel_names: list
            List of strings of channel names
        """
        pass

    @abstractmethod
    def get_num_channels(self) -> int:
        """Total number of active channels in the recording

        Returns
        -------
        no_of_channels: int
            integer count of number of channels
        """
        pass

    def get_dtype(self) -> DtypeType:
        return self.get_frames(frame_idxs=[0], channel=0).dtype

    @abstractmethod
    def get_video(
        self, start_frame: Optional[int] = None, end_frame: Optional[int] = None, channel: int = 0
    ) -> np.ndarray:
        pass

    def get_frames(self, frame_idxs: ArrayType, channel: Optional[int] = 0) -> np.ndarray:
        assert max(frame_idxs) <= self.get_num_frames(), "'frame_idxs' exceed number of frames"
        if np.all(np.diff(frame_idxs) == 0):
            return self.get_video(start_frame=frame_idxs[0], end_frame=frame_idxs[-1])
        relative_indices = np.array(frame_idxs) - frame_idxs[0]
        return self.get_video(start_frame=frame_idxs[0], end_frame=frame_idxs[-1] + 1)[relative_indices, ..., channel]

    def frame_to_time(self, frames: Union[FloatType, np.ndarray]) -> Union[FloatType, np.ndarray]:
        """This function converts user-inputted frame indexes to times with units of seconds.

        Parameters
        ----------
        frames: int or array-like
            The frame or frames to be converted to times

        Returns
        -------
        times: float or array-like
            The corresponding times in seconds
        """
        # Default implementation
        if self._times is None:
            return np.round(frames / self.get_sampling_frequency(), 6)
        else:
            return self._times[frames]

    def time_to_frame(self, times: Union[FloatType, ArrayType]) -> Union[FloatType, np.ndarray]:
        """This function converts a user-inputted times (in seconds) to a frame indexes.

        Parameters
        -------
        times: float or array-like
            The times (in seconds) to be converted to frame indexes

        Returns
        -------
        frames: float or array-like
            The corresponding frame indexes
        """
        # Default implementation
        if self._times is None:
            return np.round(times * self.get_sampling_frequency()).astype("int64")
        else:
            return np.searchsorted(self._times, times).astype("int64")

    def set_times(self, times: ArrayType) -> None:
        """This function sets the recording times (in seconds) for each frame

        Parameters
        ----------
        times: array-like
            The times in seconds for each frame
        """
        assert len(times) == self.get_num_frames(), "'times' should have the same length of the number of frames!"
        self._times = np.array(times).astype("float64")

    def copy_times(self, extractor) -> None:
        """This function copies times from another extractor.

        Parameters
        ----------
        extractor
            The extractor from which the epochs will be copied
        """
        if extractor._times is not None:
            self.set_times(deepcopy(extractor._times))

    def frame_slice(self, start_frame: Optional[int] = None, end_frame: Optional[int] = None):
        """Return a new ImagingExtractor ranging from the start_frame to the end_frame."""
        return FrameSliceImagingExtractor(parent_imaging=self, start_frame=start_frame, end_frame=end_frame)

    @staticmethod
    def write_imaging(imaging, save_path: PathType, overwrite: bool = False):
        """
        Static method to write imaging.

        Parameters
        ----------
        imaging: ImagingExtractor object
            The EXTRACT segmentation object from which an EXTRACT native format
            file has to be generated.
        save_path: str
            path to save the native format.
        overwrite: bool
            If True and save_path is existing, it is overwritten
        """
        raise NotImplementedError


class FrameSliceImagingExtractor(ImagingExtractor):
    """
    Class to get a lazy frame slice.

    Do not use this class directly but use `.frame_slice(...)` on an ImagingExtractor object.
    """

    extractor_name = "FrameSliceImagingExtractor"
    installed = True
    is_writable = True
    installation_mesg = ""

    def __init__(
        self, parent_imaging: ImagingExtractor, start_frame: Optional[int] = None, end_frame: Optional[int] = None
    ):
        """
        Initialize an ImagingExtractor whose frames subset the parent.

        Subset is exclusive on the right bound, that is, the indexes of this ImagingExtractor range over
        [0, ..., end_frame-start_frame-1], which is used to resolve the index mapping in `get_frames(frame_idxs=[...])`.

        Parameters
        ----------
        parent_imaging : ImagingExtractor
            The ImagingExtractor object to sebset the frames of.
        start_frame : int, optional
            The left bound of the frames to subset.
            The default is the start frame of the parent.
        end_frame : int, optional
            The right bound of the frames, exlcusively, to subset.
            The default is end frame of the parent.

        """
        self._parent_imaging = parent_imaging
        self._start_frame = start_frame
        self._end_frame = end_frame
        self._num_frames = self._end_frame - self._start_frame

        parent_size = self._parent_imaging.get_num_frames()
        if start_frame is None:
            start_frame = 0
        else:
            assert 0 <= start_frame < parent_size
        if end_frame is None:
            end_frame = parent_size
        else:
            assert 0 < end_frame <= parent_size
        assert end_frame > start_frame, "'start_frame' must be smaller than 'end_frame'!"

        super().__init__()
        if getattr(self._parent_imaging, "_times") is not None:
            self._times = self._parent_imaging._times[start_frame:end_frame]

    def get_frames(self, frame_idxs: ArrayType, channel: Optional[int] = 0) -> np.ndarray:
        assert max(frame_idxs) < self._num_frames, "'frame_idxs' range beyond number of available frames!"
        mapped_frame_idxs = np.array(frame_idxs) + self._start_frame
        return self._parent_imaging.get_frames(frame_idxs=mapped_frame_idxs, channel=channel)

    def get_video(
        self, start_frame: Optional[int] = None, end_frame: Optional[int] = None, channel: Optional[int] = 0
    ) -> np.ndarray:
        assert start_frame >= 0, (
            f"'start_frame' must be greater than or equal to zero! Received '{start_frame}'.\n"
            "Negative slicing semantics are not supported."
        )
        start_frame_shifted = start_frame + self._start_frame
        return self._parent_imaging.get_video(start_frame=start_frame_shifted, end_frame=end_frame, channel=channel)

    def get_image_size(self) -> Tuple[int, int]:
        return tuple(self._parent_imaging.get_image_size())

    def get_num_frames(self) -> int:
        return self._num_frames

    def get_sampling_frequency(self) -> float:
        return self._parent_imaging.get_sampling_frequency()

    def get_channel_names(self) -> list:
        return self._parent_imaging.get_channel_names()

    def get_num_channels(self) -> int:
        return self._parent_imaging.get_num_channels()<|MERGE_RESOLUTION|>--- conflicted
+++ resolved
@@ -11,16 +11,10 @@
 class ImagingExtractor(ABC):
     """Abstract class that contains all the meta-data and input data from the imaging data."""
 
-<<<<<<< HEAD
-    def __init__(self) -> None:
-        BaseExtractor.__init__(self)
-        self._memmapped = False
-=======
     def __init__(self, *args, **kwargs) -> None:
         self._args = args
         self._kwargs = kwargs
         self._times = None
->>>>>>> ad31939d
 
     @abstractmethod
     def get_image_size(self) -> Tuple[int, int]:
